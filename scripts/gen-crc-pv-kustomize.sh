#!/bin/bash
#
# Copyright 2022 Red Hat Inc.
#
# Licensed under the Apache License, Version 2.0 (the "License"); you may
# not use this file except in compliance with the License. You may obtain
# a copy of the License at
#
#      http://www.apache.org/licenses/LICENSE-2.0
#
# Unless required by applicable law or agreed to in writing, software
# distributed under the License is distributed on an "AS IS" BASIS, WITHOUT
# WARRANTIES OR CONDITIONS OF ANY KIND, either express or implied. See the
# License for the specific language governing permissions and limitations
# under the License.
set -ex

if [ -z "$STORAGE_CLASS" ]; then
  echo "Please set STORAGE_CLASS"; exit 1
fi

if [ ! -d out/crc ]; then
  mkdir -p out/crc
fi
PV_NUM=${PV_NUM:-12}

NODE_NAMES=$(oc get node -o name -l node-role.kubernetes.io/worker | sed -e 's|node/||' | head -c-1 | tr '\n' ',')
if [ -z "$NODE_NAMES" ]; then
  echo "Unable to determine node name with 'oc' command."
  exit 1
fi

cat > out/crc/storage.yaml <<EOF_CAT
kind: StorageClass
apiVersion: storage.k8s.io/v1
metadata:
  name: ${STORAGE_CLASS}
provisioner: kubernetes.io/no-provisioner
volumeBindingMode: WaitForFirstConsumer
EOF_CAT

for i in `seq -w $PV_NUM`; do
cat >> out/crc/storage.yaml <<EOF_CAT
---
kind: PersistentVolume
apiVersion: v1
metadata:
<<<<<<< HEAD
  name: ${STORAGE_CLASS}$i
=======
  name: local-storage$i
  annotations:
    pv.kubernetes.io/provisioned-by: crc-devsetup
>>>>>>> 1cf8de75
spec:
  storageClassName: ${STORAGE_CLASS}
  capacity:
    storage: 10Gi
  accessModes:
    - ReadWriteOnce
    - ReadWriteMany
    - ReadOnlyMany
  persistentVolumeReclaimPolicy: Delete
  local:
    path: "/mnt/openstack/pv$i"
    type: DirectoryOrCreate
  volumeMode: Filesystem
  nodeAffinity:
    required:
      nodeSelectorTerms:
      - matchExpressions:
        - key: kubernetes.io/hostname
          operator: In
          values: [${NODE_NAMES}]
EOF_CAT
done<|MERGE_RESOLUTION|>--- conflicted
+++ resolved
@@ -45,13 +45,9 @@
 kind: PersistentVolume
 apiVersion: v1
 metadata:
-<<<<<<< HEAD
   name: ${STORAGE_CLASS}$i
-=======
-  name: local-storage$i
   annotations:
     pv.kubernetes.io/provisioned-by: crc-devsetup
->>>>>>> 1cf8de75
 spec:
   storageClassName: ${STORAGE_CLASS}
   capacity:
