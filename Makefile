# general
NAMESPACE           ?= openstack
PASSWORD            ?= 12345678
SECRET              ?= osp-secret
OUT                 ?= ${PWD}/out
# operators gets cloned here
OPERATOR_BASE_DIR   ?= ${OUT}/operator

# default registry and org to pull service images from
SERVICE_REGISTRY    ?= quay.io
SERVICE_ORG         ?= tripleowallabycentos9

# Keystone
KEYSTONE_IMG        ?= quay.io/openstack-k8s-operators/keystone-operator-index:latest
KEYSTONE_REPO       ?= https://github.com/openstack-k8s-operators/keystone-operator.git
KEYSTONE_BRANCH     ?= master
KEYSTONEAPI         ?= config/samples/keystone_v1beta1_keystoneapi.yaml
KEYSTONEAPI_IMG     ?= ${SERVICE_REGISTRY}/${SERVICE_ORG}/openstack-keystone:current-tripleo

# Mariadb
MARIADB_IMG         ?= quay.io/openstack-k8s-operators/mariadb-operator-index:latest
MARIADB_REPO        ?= https://github.com/openstack-k8s-operators/mariadb-operator.git
MARIADB_BRANCH      ?= master
MARIADB             ?= config/samples/mariadb_v1beta1_mariadb.yaml
MARIADB_DEPL_IMG    ?= ${SERVICE_REGISTRY}/${SERVICE_ORG}/openstack-mariadb:current-tripleo

# Placement
PLACEMENT_IMG       ?= quay.io/openstack-k8s-operators/placement-operator-index:latest
PLACEMENT_REPO      ?= https://github.com/openstack-k8s-operators/placement-operator.git
PLACEMENT_BRANCH    ?= master
PLACEMENTAPI        ?= config/samples/placement_v1beta1_placementapi.yaml
PLACEMENTAPI_IMG    ?= ${SERVICE_REGISTRY}/${SERVICE_ORG}/openstack-placement-api:current-tripleo

# Sir Glancealot
GLANCE_IMG          ?= quay.io/openstack-k8s-operators/glance-operator-index:latest
GLANCE_REPO         ?= https://github.com/openstack-k8s-operators/glance-operator.git
GLANCE_BRANCH       ?= master
GLANCEAPI           ?= config/samples/glance_v1beta1_glanceapi.yaml
GLANCEAPI_IMG       ?= ${SERVICE_REGISTRY}/${SERVICE_ORG}/openstack-glance-api:current-tripleo

<<<<<<< HEAD
# Cinder
CINDER_IMG       ?= quay.io/openstack-k8s-operators/cinder-operator-index:latest
CINDER_REPO      ?= https://github.com/openstack-k8s-operators/cinder-operator.git
CINDER_BRANCH    ?= master
CINDER           ?= config/samples/cinder_v1beta1_cinder.yaml
=======
# Neutron
NEUTRON_IMG        ?= quay.io/openstack-k8s-operators/neutron-operator-index:latest
NEUTRON_REPO       ?= https://github.com/openstack-k8s-operators/neutron-operator.git
NEUTRON_BRANCH     ?= master
NEUTRONAPI         ?= config/samples/neutron_v1beta1_neutronapi.yaml
NEUTRONAPI_IMG    ?= ${SERVICE_REGISTRY}/${SERVICE_ORG}/openstack-neutron-server:current-tripleo
>>>>>>> 258cf362

# target vars for generic operator install info 1: target name , 2: operator name
define vars
${1}: export NAMESPACE=${NAMESPACE}
${1}: export SECRET=${SECRET}
${1}: export PASSWORD=${PASSWORD}
${1}: export OUT=${OUT}
${1}: export OPERATOR_NAME=${2}
${1}: export OPERATOR_DIR=${OUT}/${NAMESPACE}/${2}/op
${1}: export DEPLOY_DIR=${OUT}/${NAMESPACE}/${2}/cr
endef

.PHONY: all
all: namespace keystone mariadb placement neutron

##@ General

# The help target prints out all targets with their descriptions organized
# beneath their categories. The categories are represented by '##@' and the
# target descriptions by '##'. The awk commands is responsible for reading the
# entire set of makefiles included in this invocation, looking for lines of the
# file as xyz: ## something, and then pretty-format the target and help. Then,
# if there's a line with ##@ something, that gets pretty-printed as a category.
# More info on the usage of ANSI control characters for terminal formatting:
# https://en.wikipedia.org/wiki/ANSI_escape_code#SGR_parameters
# More info on the awk command:
# http://linuxcommand.org/lc3_adv_awk.php

.PHONY: help
help: ## Display this help.
	@awk 'BEGIN {FS = ":.*##"; printf "\nUsage:\n  make \033[36m<target>\033[0m\n"} /^[a-zA-Z_0-9-]+:.*?##/ { printf "  \033[36m%-15s\033[0m %s\n", $$1, $$2 } /^##@/ { printf "\n\033[1m%s\033[0m\n", substr($$0, 5) } ' $(MAKEFILE_LIST)

.PHONY: cleanup
<<<<<<< HEAD
cleanup: cinder_cleanup glance_cleanup placement_cleanup keystone_cleanup mariadb_cleanup ## Delete all operators

.PHONY: deploy_cleanup
deploy_cleanup: cinder_deploy_cleanup glance_deploy_cleanup placement_deploy_cleanup keystone_deploy_cleanup mariadb_deploy_cleanup ## Delete all OpenStack service objects
=======
cleanup: neutron_cleanup glance_cleanup placement_cleanup keystone_cleanup mariadb_cleanup ## Delete all operators

.PHONY: deploy_cleanup
deploy_cleanup: neutron_deploy_cleanup glance_deploy_cleanup placement_deploy_cleanup keystone_deploy_cleanup mariadb_deploy_cleanup ## Delete all OpenStack service objects
>>>>>>> 258cf362

##@ CRC
crc_storage: ## initialize local storage PVs in CRC vm
	bash scripts/create-pv.sh
	bash scripts/gen-crc-pv-kustomize.sh
	oc kustomize ${OUT}/crc | oc apply -f -

crc_storage_cleanup: ## cleanup local storage PVs in CRC vm
	oc get pv | grep local | cut -f 1 -d ' ' | xargs oc delete pv
	oc delete sc local-storage
	#FIXME need to cleanup the actual directories in the CRC VM too

##@ NAMESPACE
.PHONY: namespace
namespace: ## creates the namespace specified via NAMESPACE env var (defaults to openstack)
	$(eval $(call vars,$@))
	bash scripts/gen-namespace.sh
	oc apply -f ${OUT}/${NAMESPACE}/namespace.yaml
	sleep 2
	oc project ${NAMESPACE}

.PHONY: namespace_cleanup
namespace_cleanup: ## deletes the namespace specified via NAMESPACE env var, also runs cleanup for all services to cleanup the namespace prior delete it.
	$(eval $(call vars,$@))
	make keystone_cleanup
	make mariadb_cleanup
	oc delete project ${NAMESPACE}
	rm -Rf ${OUT}/${NAMESPACE}

##@ SERVICE INPUT
.PHONY: input
input: ## creates required secret/CM, used by the services as input
	$(eval $(call vars,$@))
	bash scripts/gen-input-kustomize.sh ${NAMESPACE} ${SECRET} ${PASSWORD}
	oc kustomize ${OUT}/${NAMESPACE}/input | oc apply -f -

.PHONY: input_cleanup
input_cleanup: ## deletes the secret/CM, used by the services as input
	oc kustomize ${OUT}/${NAMESPACE}/input | oc delete --ignore-not-found=true -f -
	rm -Rf ${OUT}/${NAMESPACE}/input

##@ KEYSTONE
.PHONY: keystone_prep
keystone_prep: export IMAGE=${KEYSTONE_IMG}
keystone_prep: ## creates the files to install the operator using olm
	$(eval $(call vars,$@,keystone))
	bash scripts/gen-olm.sh

.PHONY: keystone
keystone: namespace keystone_prep ## installs the operator, also runs the prep step. Set KEYSTONE_IMG for custom image.
	$(eval $(call vars,$@,keystone))
	oc apply -f ${OPERATOR_DIR}

.PHONY: keystone_cleanup
keystone_cleanup: ## deletes the operator, but does not cleanup the service resources
	$(eval $(call vars,$@,keystone))
	bash scripts/operator-cleanup.sh
	rm -Rf ${OPERATOR_DIR}

.PHONY: keystone_deploy_prep
keystone_deploy_prep: export KIND=KeystoneAPI
keystone_deploy_prep: export IMAGE=${KEYSTONEAPI_IMG}
keystone_deploy_prep: keystone_deploy_cleanup ## prepares the CR to install the service based on the service sample file KEYSTONEAPI
	$(eval $(call vars,$@,keystone))
	mkdir -p ${OPERATOR_BASE_DIR} ${OPERATOR_DIR} ${DEPLOY_DIR}
	pushd ${OPERATOR_BASE_DIR} && git clone -b ${KEYSTONE_BRANCH} ${KEYSTONE_REPO} && popd
	cp ${OPERATOR_BASE_DIR}/keystone-operator/${KEYSTONEAPI} ${DEPLOY_DIR}
	bash scripts/gen-service-kustomize.sh

.PHONY: keystone_deploy
keystone_deploy: input keystone_deploy_prep ## installs the service instance using kustomize. Runs prep step in advance. Set KEYSTONE_REPO and KEYSTONE_BRANCH to deploy from a custom repo.
	$(eval $(call vars,$@,keystone))
	oc kustomize ${DEPLOY_DIR} | oc apply -f -

.PHONY: keystone_deploy_cleanup
keystone_deploy_cleanup: ## cleans up the service instance, Does not affect the operator.
	$(eval $(call vars,$@,keystone))
	oc kustomize ${DEPLOY_DIR} | oc delete --ignore-not-found=true -f -
	rm -Rf ${OPERATOR_BASE_DIR}/keystone-operator ${DEPLOY_DIR}

##@ MARIADB
mariadb_prep: export IMAGE=${MARIADB_IMG}
mariadb_prep: ## creates the files to install the operator using olm
	$(eval $(call vars,$@,mariadb))
	bash scripts/gen-olm.sh

.PHONY: mariadb
mariadb: namespace mariadb_prep ## installs the operator, also runs the prep step. Set MARIADB_IMG for custom image.
	$(eval $(call vars,$@,mariadb))
	oc apply -f ${OPERATOR_DIR}

.PHONY: mariadb_cleanup
mariadb_cleanup: ## deletes the operator, but does not cleanup the service resources
	$(eval $(call vars,$@,mariadb))
	bash scripts/operator-cleanup.sh
	rm -Rf ${OPERATOR_DIR}

.PHONY: mariadb_deploy_prep
mariadb_deploy_prep: export KIND=MariaDB
mariadb_deploy_prep: export IMAGE="${MARIADB_DEPL_IMG}"
mariadb_deploy_prep: mariadb_deploy_cleanup ## prepares the CRs files to install the service based on the service sample file MARIADB
	$(eval $(call vars,$@,mariadb))
	mkdir -p ${OPERATOR_BASE_DIR} ${OPERATOR_DIR} ${DEPLOY_DIR}
	pushd ${OPERATOR_BASE_DIR} && git clone -b ${MARIADB_BRANCH} ${MARIADB_REPO} && popd
	cp ${OPERATOR_BASE_DIR}/mariadb-operator/${MARIADB} ${DEPLOY_DIR}
	bash scripts/gen-service-kustomize.sh

.PHONY: mariadb_deploy
mariadb_deploy: input mariadb_deploy_prep ## installs the service instance using kustomize. Runs prep step in advance. Set MARIADB_REPO and MARIADB_BRANCH to deploy from a custom repo.
	$(eval $(call vars,$@,mariadb))
	oc kustomize ${DEPLOY_DIR} | oc apply -f -

.PHONY: mariadb_deploy_cleanup
mariadb_deploy_cleanup: ## cleans up the service instance, Does not affect the operator.
	$(eval $(call vars,$@,mariadb))
	oc kustomize ${DEPLOY_DIR} | oc delete --ignore-not-found=true -f -
	rm -Rf ${OPERATOR_BASE_DIR}/mariadb-operator ${DEPLOY_DIR}

##@ PLACEMENT
.PHONY: placement_prep
placement_prep: export IMAGE=${PLACEMENT_IMG}
placement_prep: ## creates the files to install the operator using olm
	$(eval $(call vars,$@,placement))
	bash scripts/gen-olm.sh

.PHONY: placement
placement: namespace placement_prep ## installs the operator, also runs the prep step. Set PLACEMENT_IMG for custom image.
	$(eval $(call vars,$@,placement))
	oc apply -f ${OPERATOR_DIR}

.PHONY: placement_cleanup
placement_cleanup: ## deletes the operator, but does not cleanup the service resources
	$(eval $(call vars,$@,placement))
	bash scripts/operator-cleanup.sh
	rm -Rf ${OPERATOR_DIR}

.PHONY: placement_deploy_prep
placement_deploy_prep: export KIND=PlacementAPI
placement_deploy_prep: export IMAGE=${PLACEMENTAPI_IMG}
placement_deploy_prep: placement_deploy_cleanup ## prepares the CR to install the service based on the service sample file PLACEMENTAPI
	$(eval $(call vars,$@,placement))
	mkdir -p ${OPERATOR_BASE_DIR} ${OPERATOR_DIR} ${DEPLOY_DIR}
	pushd ${OPERATOR_BASE_DIR} && git clone -b ${PLACEMENT_BRANCH} ${PLACEMENT_REPO} && popd
	cp ${OPERATOR_BASE_DIR}/placement-operator/${PLACEMENTAPI} ${DEPLOY_DIR}
	bash scripts/gen-service-kustomize.sh

.PHONY: placement_deploy
placement_deploy: input placement_deploy_prep ## installs the service instance using kustomize. Runs prep step in advance. Set PLACEMENT_REPO and PLACEMENT_BRANCH to deploy from a custom repo.
	$(eval $(call vars,$@,placement))
	oc kustomize ${DEPLOY_DIR} | oc apply -f -

.PHONY: placement_deploy_cleanup
placement_deploy_cleanup: ## cleans up the service instance, Does not affect the operator.
	$(eval $(call vars,$@,placement))
	oc kustomize ${DEPLOY_DIR} | oc delete --ignore-not-found=true -f -
	rm -Rf ${OPERATOR_BASE_DIR}/placement-operator ${DEPLOY_DIR}

##@ GLANCE
.PHONY: glance_prep
glance_prep: export IMAGE=${GLANCE_IMG}
glance_prep: ## creates the files to install the operator using olm
	$(eval $(call vars,$@,glance))
	bash scripts/gen-olm.sh

.PHONY: glance
glance: namespace glance_prep ## installs the operator, also runs the prep step. Set GLANCE_IMG for custom image.
	$(eval $(call vars,$@,glance))
	oc apply -f ${OPERATOR_DIR}

.PHONY: glance_cleanup
glance_cleanup: ## deletes the operator, but does not cleanup the service resources
	$(eval $(call vars,$@,glance))
	bash scripts/operator-cleanup.sh
	rm -Rf ${OPERATOR_DIR}

.PHONY: glance_deploy_prep
glance_deploy_prep: export KIND=GlanceAPI
glance_deploy_prep: export IMAGE=${GLANCEAPI_IMG}
glance_deploy_prep: glance_deploy_cleanup ## prepares the CR to install the service based on the service sample file GLANCEAPI
	$(eval $(call vars,$@,glance))
	mkdir -p ${OPERATOR_BASE_DIR} ${OPERATOR_DIR} ${DEPLOY_DIR}
	pushd ${OPERATOR_BASE_DIR} && git clone -b ${GLANCE_BRANCH} ${GLANCE_REPO} && popd
	cp ${OPERATOR_BASE_DIR}/glance-operator/${GLANCEAPI} ${DEPLOY_DIR}
	bash scripts/gen-service-kustomize.sh

.PHONY: glance_deploy
glance_deploy: input glance_deploy_prep ## installs the service instance using kustomize. Runs prep step in advance. Set GLANCE_REPO and GLANCE_BRANCH to deploy from a custom repo.
	$(eval $(call vars,$@,glance))
	oc kustomize ${DEPLOY_DIR} | oc apply -f -

.PHONY: glance_deploy_cleanup
glance_deploy_cleanup: ## cleans up the service instance, Does not affect the operator.
	$(eval $(call vars,$@,glance))
	oc kustomize ${DEPLOY_DIR} | oc delete --ignore-not-found=true -f -
	rm -Rf ${OPERATOR_BASE_DIR}/glance-operator ${DEPLOY_DIR}

<<<<<<< HEAD
##@ CINDER
.PHONY: cinder_prep
cinder_prep: export IMAGE=${CINDER_IMG}
cinder_prep: ## creates the files to install the operator using olm
	$(eval $(call vars,$@,cinder))
	bash scripts/gen-olm.sh

.PHONY: cinder
cinder: namespace cinder_prep ## installs the operator, also runs the prep step. Set CINDER_IMG for custom image.
	$(eval $(call vars,$@,cinder))
	oc apply -f ${OPERATOR_DIR}

.PHONY: cinder_cleanup
cinder_cleanup: ## deletes the operator, but does not cleanup the service resources
	$(eval $(call vars,$@,cinder))
	bash scripts/operator-cleanup.sh
	rm -Rf ${OPERATOR_DIR}

.PHONY: cinder_deploy_prep
cinder_deploy_prep: export KIND=Cinder
cinder_deploy_prep: cinder_deploy_cleanup ## prepares the CR to install the service based on the service sample file CINDER
	$(eval $(call vars,$@,cinder))
	mkdir -p ${OPERATOR_BASE_DIR} ${OPERATOR_DIR} ${DEPLOY_DIR}
	pushd ${OPERATOR_BASE_DIR} && git clone -b ${CINDER_BRANCH} ${CINDER_REPO} && popd
	cp ${OPERATOR_BASE_DIR}/cinder-operator/${CINDER} ${DEPLOY_DIR}
	bash scripts/gen-service-kustomize.sh

.PHONY: cinder_deploy
cinder_deploy: input cinder_deploy_prep ## installs the service instance using kustomize. Runs prep step in advance. Set CINDER_REPO and CINDER_BRANCH to deploy from a custom repo.
	$(eval $(call vars,$@,cinder))
	oc kustomize ${DEPLOY_DIR} | oc apply -f -

.PHONY: cinder_deploy_cleanup
cinder_deploy_cleanup: ## cleans up the service instance, Does not affect the operator.
	$(eval $(call vars,$@,cinder))
	oc kustomize ${DEPLOY_DIR} | oc delete --ignore-not-found=true -f -
	rm -Rf ${OPERATOR_BASE_DIR}/cinder-operator ${DEPLOY_DIR}
=======
##@ NEUTRON
.PHONY: neutron_prep
neutron_prep: export IMAGE=${NEUTRON_IMG}
neutron_prep: ## creates the files to install the operator using olm
	$(eval $(call vars,$@,neutron))
	bash scripts/gen-olm.sh

.PHONY: neutron
neutron: namespace neutron_prep ## installs the operator, also runs the prep step. Set NEUTRON_IMG for custom image.
	$(eval $(call vars,$@,neutron))
	oc apply -f ${OPERATOR_DIR}

.PHONY: neutron_cleanup
neutron_cleanup: ## deletes the operator, but does not cleanup the service resources
	$(eval $(call vars,$@,neutron))
	bash scripts/operator-cleanup.sh
	rm -Rf ${OPERATOR_DIR}

.PHONY: neutron_deploy_prep
neutron_deploy_prep: export KIND=NeutronAPI
neutron_deploy_prep: export IMAGE=${NEUTRONAPI_IMG}
neutron_deploy_prep: neutron_deploy_cleanup ## prepares the CR to install the service based on the service sample file NEUTRONAPI
	$(eval $(call vars,$@,neutron))
	mkdir -p ${OPERATOR_BASE_DIR} ${OPERATOR_DIR} ${DEPLOY_DIR}
	pushd ${OPERATOR_BASE_DIR} && git clone -b ${NEUTRON_BRANCH} ${NEUTRON_REPO} && popd
	cp ${OPERATOR_BASE_DIR}/neutron-operator/${NEUTRONAPI} ${DEPLOY_DIR}
	bash scripts/gen-service-kustomize.sh

.PHONY: neutron_deploy
neutron_deploy: input neutron_deploy_prep ## installs the service instance using kustomize. Runs prep step in advance. Set NEUTRON_REPO and NEUTRON_BRANCH to deploy from a custom repo.
	$(eval $(call vars,$@,neutron))
	oc kustomize ${DEPLOY_DIR} | oc apply -f -

.PHONY: neutron_deploy_cleanup
neutron_deploy_cleanup: ## cleans up the service instance, Does not affect the operator.
	$(eval $(call vars,$@,neutron))
	oc kustomize ${DEPLOY_DIR} | oc delete --ignore-not-found=true -f -
	rm -Rf ${OPERATOR_BASE_DIR}/neutron-operator ${DEPLOY_DIR}
>>>>>>> 258cf362
<|MERGE_RESOLUTION|>--- conflicted
+++ resolved
@@ -38,20 +38,19 @@
 GLANCEAPI           ?= config/samples/glance_v1beta1_glanceapi.yaml
 GLANCEAPI_IMG       ?= ${SERVICE_REGISTRY}/${SERVICE_ORG}/openstack-glance-api:current-tripleo
 
-<<<<<<< HEAD
+# Neutron
+NEUTRON_IMG        ?= quay.io/openstack-k8s-operators/neutron-operator-index:latest
+NEUTRON_REPO       ?= https://github.com/openstack-k8s-operators/neutron-operator.git
+NEUTRON_BRANCH     ?= master
+NEUTRONAPI         ?= config/samples/neutron_v1beta1_neutronapi.yaml
+NEUTRONAPI_IMG     ?= ${SERVICE_REGISTRY}/${SERVICE_ORG}/openstack-neutron-server:current-tripleo
+
 # Cinder
 CINDER_IMG       ?= quay.io/openstack-k8s-operators/cinder-operator-index:latest
 CINDER_REPO      ?= https://github.com/openstack-k8s-operators/cinder-operator.git
 CINDER_BRANCH    ?= master
 CINDER           ?= config/samples/cinder_v1beta1_cinder.yaml
-=======
-# Neutron
-NEUTRON_IMG        ?= quay.io/openstack-k8s-operators/neutron-operator-index:latest
-NEUTRON_REPO       ?= https://github.com/openstack-k8s-operators/neutron-operator.git
-NEUTRON_BRANCH     ?= master
-NEUTRONAPI         ?= config/samples/neutron_v1beta1_neutronapi.yaml
-NEUTRONAPI_IMG    ?= ${SERVICE_REGISTRY}/${SERVICE_ORG}/openstack-neutron-server:current-tripleo
->>>>>>> 258cf362
+# TODO: Image customizations for all Cinder services
 
 # target vars for generic operator install info 1: target name , 2: operator name
 define vars
@@ -85,17 +84,10 @@
 	@awk 'BEGIN {FS = ":.*##"; printf "\nUsage:\n  make \033[36m<target>\033[0m\n"} /^[a-zA-Z_0-9-]+:.*?##/ { printf "  \033[36m%-15s\033[0m %s\n", $$1, $$2 } /^##@/ { printf "\n\033[1m%s\033[0m\n", substr($$0, 5) } ' $(MAKEFILE_LIST)
 
 .PHONY: cleanup
-<<<<<<< HEAD
-cleanup: cinder_cleanup glance_cleanup placement_cleanup keystone_cleanup mariadb_cleanup ## Delete all operators
+cleanup: neutron_cleanup cinder_cleanup glance_cleanup placement_cleanup keystone_cleanup mariadb_cleanup ## Delete all operators
 
 .PHONY: deploy_cleanup
-deploy_cleanup: cinder_deploy_cleanup glance_deploy_cleanup placement_deploy_cleanup keystone_deploy_cleanup mariadb_deploy_cleanup ## Delete all OpenStack service objects
-=======
-cleanup: neutron_cleanup glance_cleanup placement_cleanup keystone_cleanup mariadb_cleanup ## Delete all operators
-
-.PHONY: deploy_cleanup
-deploy_cleanup: neutron_deploy_cleanup glance_deploy_cleanup placement_deploy_cleanup keystone_deploy_cleanup mariadb_deploy_cleanup ## Delete all OpenStack service objects
->>>>>>> 258cf362
+deploy_cleanup: neutron_deploy_cleanup cinder_deploy_cleanup glance_deploy_cleanup placement_deploy_cleanup keystone_deploy_cleanup mariadb_deploy_cleanup ## Delete all OpenStack service objects
 
 ##@ CRC
 crc_storage: ## initialize local storage PVs in CRC vm
@@ -292,7 +284,45 @@
 	oc kustomize ${DEPLOY_DIR} | oc delete --ignore-not-found=true -f -
 	rm -Rf ${OPERATOR_BASE_DIR}/glance-operator ${DEPLOY_DIR}
 
-<<<<<<< HEAD
+##@ NEUTRON
+.PHONY: neutron_prep
+neutron_prep: export IMAGE=${NEUTRON_IMG}
+neutron_prep: ## creates the files to install the operator using olm
+	$(eval $(call vars,$@,neutron))
+	bash scripts/gen-olm.sh
+
+.PHONY: neutron
+neutron: namespace neutron_prep ## installs the operator, also runs the prep step. Set NEUTRON_IMG for custom image.
+	$(eval $(call vars,$@,neutron))
+	oc apply -f ${OPERATOR_DIR}
+
+.PHONY: neutron_cleanup
+neutron_cleanup: ## deletes the operator, but does not cleanup the service resources
+	$(eval $(call vars,$@,neutron))
+	bash scripts/operator-cleanup.sh
+	rm -Rf ${OPERATOR_DIR}
+
+.PHONY: neutron_deploy_prep
+neutron_deploy_prep: export KIND=NeutronAPI
+neutron_deploy_prep: export IMAGE=${NEUTRONAPI_IMG}
+neutron_deploy_prep: neutron_deploy_cleanup ## prepares the CR to install the service based on the service sample file NEUTRONAPI
+	$(eval $(call vars,$@,neutron))
+	mkdir -p ${OPERATOR_BASE_DIR} ${OPERATOR_DIR} ${DEPLOY_DIR}
+	pushd ${OPERATOR_BASE_DIR} && git clone -b ${NEUTRON_BRANCH} ${NEUTRON_REPO} && popd
+	cp ${OPERATOR_BASE_DIR}/neutron-operator/${NEUTRONAPI} ${DEPLOY_DIR}
+	bash scripts/gen-service-kustomize.sh
+
+.PHONY: neutron_deploy
+neutron_deploy: input neutron_deploy_prep ## installs the service instance using kustomize. Runs prep step in advance. Set NEUTRON_REPO and NEUTRON_BRANCH to deploy from a custom repo.
+	$(eval $(call vars,$@,neutron))
+	oc kustomize ${DEPLOY_DIR} | oc apply -f -
+
+.PHONY: neutron_deploy_cleanup
+neutron_deploy_cleanup: ## cleans up the service instance, Does not affect the operator.
+	$(eval $(call vars,$@,neutron))
+	oc kustomize ${DEPLOY_DIR} | oc delete --ignore-not-found=true -f -
+	rm -Rf ${OPERATOR_BASE_DIR}/neutron-operator ${DEPLOY_DIR}
+
 ##@ CINDER
 .PHONY: cinder_prep
 cinder_prep: export IMAGE=${CINDER_IMG}
@@ -329,44 +359,4 @@
 cinder_deploy_cleanup: ## cleans up the service instance, Does not affect the operator.
 	$(eval $(call vars,$@,cinder))
 	oc kustomize ${DEPLOY_DIR} | oc delete --ignore-not-found=true -f -
-	rm -Rf ${OPERATOR_BASE_DIR}/cinder-operator ${DEPLOY_DIR}
-=======
-##@ NEUTRON
-.PHONY: neutron_prep
-neutron_prep: export IMAGE=${NEUTRON_IMG}
-neutron_prep: ## creates the files to install the operator using olm
-	$(eval $(call vars,$@,neutron))
-	bash scripts/gen-olm.sh
-
-.PHONY: neutron
-neutron: namespace neutron_prep ## installs the operator, also runs the prep step. Set NEUTRON_IMG for custom image.
-	$(eval $(call vars,$@,neutron))
-	oc apply -f ${OPERATOR_DIR}
-
-.PHONY: neutron_cleanup
-neutron_cleanup: ## deletes the operator, but does not cleanup the service resources
-	$(eval $(call vars,$@,neutron))
-	bash scripts/operator-cleanup.sh
-	rm -Rf ${OPERATOR_DIR}
-
-.PHONY: neutron_deploy_prep
-neutron_deploy_prep: export KIND=NeutronAPI
-neutron_deploy_prep: export IMAGE=${NEUTRONAPI_IMG}
-neutron_deploy_prep: neutron_deploy_cleanup ## prepares the CR to install the service based on the service sample file NEUTRONAPI
-	$(eval $(call vars,$@,neutron))
-	mkdir -p ${OPERATOR_BASE_DIR} ${OPERATOR_DIR} ${DEPLOY_DIR}
-	pushd ${OPERATOR_BASE_DIR} && git clone -b ${NEUTRON_BRANCH} ${NEUTRON_REPO} && popd
-	cp ${OPERATOR_BASE_DIR}/neutron-operator/${NEUTRONAPI} ${DEPLOY_DIR}
-	bash scripts/gen-service-kustomize.sh
-
-.PHONY: neutron_deploy
-neutron_deploy: input neutron_deploy_prep ## installs the service instance using kustomize. Runs prep step in advance. Set NEUTRON_REPO and NEUTRON_BRANCH to deploy from a custom repo.
-	$(eval $(call vars,$@,neutron))
-	oc kustomize ${DEPLOY_DIR} | oc apply -f -
-
-.PHONY: neutron_deploy_cleanup
-neutron_deploy_cleanup: ## cleans up the service instance, Does not affect the operator.
-	$(eval $(call vars,$@,neutron))
-	oc kustomize ${DEPLOY_DIR} | oc delete --ignore-not-found=true -f -
-	rm -Rf ${OPERATOR_BASE_DIR}/neutron-operator ${DEPLOY_DIR}
->>>>>>> 258cf362
+	rm -Rf ${OPERATOR_BASE_DIR}/cinder-operator ${DEPLOY_DIR}