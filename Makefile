# general
SHELL := /bin/bash
OPERATOR_NAMESPACE      ?= openstack-operators
NAMESPACE                ?= openstack
PASSWORD                 ?= 12345678
SECRET                   ?= osp-secret
OUT                      ?= ${PWD}/out
DBSERVICE           ?= mariadb
ifeq ($(DBSERVICE), galera)
DBSERVICE_CONTAINER = openstack-mariadb-0
else
DBSERVICE_CONTAINER = mariadb-openstack
endif
METADATA_SHARED_SECRET   ?= 1234567842
HEAT_AUTH_ENCRYPTION_KEY ?= 767c3ed056cbaa3b9dfedb8c6f825bf0
CLEANUP_DIR_CMD					 ?= rm -Rf

# are we deploying to microshift
MICROSHIFT ?= 0

# operators gets cloned here
OPERATOR_BASE_DIR   ?= ${OUT}/operator

# storage (used by some operators)
STORAGE_CLASS       ?= "local-storage"

# network isolation
NETWORK_ISOLATION   ?= true

# options to pass in all targets that use git clone
GIT_CLONE_OPTS      ?=

# set to 3 to use a 3-node galera sample
GALERA_REPLICAS         ?=

# OpenStack Operator
OPENSTACK_IMG                ?= quay.io/openstack-k8s-operators/openstack-operator-index:latest
OPENSTACK_REPO               ?= https://github.com/openstack-k8s-operators/openstack-operator.git
OPENSTACK_BRANCH             ?= main
<<<<<<< HEAD
ifeq ($(NETWORK_ISOLATION), true)
ifeq ($(DBSERVICE), galera)
OPENSTACK_CTLPLANE           ?= config/samples/core_v1beta1_openstackcontrolplane_galera_network_isolation.yaml
else
OPENSTACK_CTLPLANE           ?= config/samples/core_v1beta1_openstackcontrolplane_network_isolation.yaml
endif
else
ifeq ($(DBSERVICE), galera)
OPENSTACK_CTLPLANE           ?= $(if $(findstring 3,$(GALERA_REPLICAS)),config/samples/core_v1beta1_openstackcontrolplane_galera_3replicas.yaml,config/samples/core_v1beta1_openstackcontrolplane_galera.yaml)
else
OPENSTACK_CTLPLANE           ?= config/samples/core_v1beta1_openstackcontrolplane.yaml
endif
endif

=======
OPENSTACK_CTLPLANE           ?= $(if $(findstring true,$(NETWORK_ISOLATION)),config/samples/core_v1beta1_openstackcontrolplane_network_isolation.yaml,config/samples/core_v1beta1_openstackcontrolplane.yaml)
>>>>>>> b0b3b7ac
OPENSTACK_CR                 ?= ${OPERATOR_BASE_DIR}/openstack-operator/${OPENSTACK_CTLPLANE}
OPENSTACK_BUNDLE_IMG         ?= quay.io/openstack-k8s-operators/openstack-operator-bundle:latest
OPENSTACK_STORAGE_BUNDLE_IMG ?= quay.io/openstack-k8s-operators/openstack-operator-storage-bundle:latest
OPENSTACK_CRDS_DIR           ?= openstack_crds
OPENSTACK_KUTTL_CONF      ?= ${OPERATOR_BASE_DIR}/openstack-operator/kuttl-test.yaml
OPENSTACK_KUTTL_DIR       ?= ${OPERATOR_BASE_DIR}/openstack-operator/tests/kuttl/tests
OPENSTACK_KUTTL_NAMESPACE ?= openstack-kuttl-tests

# Infra Operator
INFRA_IMG           ?= quay.io/openstack-k8s-operators/infra-operator-index:latest
INFRA_REPO          ?= https://github.com/openstack-k8s-operators/infra-operator.git
INFRA_BRANCH        ?= main
<<<<<<< HEAD
=======
INFRA_KUTTL_CONF    ?= ${OPERATOR_BASE_DIR}/infra-operator/kuttl-test.yaml
INFRA_KUTTL_DIR     ?= ${OPERATOR_BASE_DIR}/infra-operator/tests/kuttl/tests
>>>>>>> b0b3b7ac

# DNS
# DNS_IMG     ?= (this is unused because this is part of infra operator)
DNSMASQ       ?= config/samples/network_v1beta1_dnsmasq.yaml
DNSDATA       ?= config/samples/network_v1beta1_dnsdata.yaml
DNSMASQ_CR    ?= ${OPERATOR_BASE_DIR}/infra-operator/${DNSMASQ}
DNSDATA_CR    ?= ${OPERATOR_BASE_DIR}/infra-operator/${DNSDATA}
DNS_DEPL_IMG  ?= unused

# Memcached
# MEMCACHED_IMG     ?= (this is unused because this is part of infra operator)
MEMCACHED           ?= config/samples/memcached_v1beta1_memcached.yaml
MEMCACHED_CR        ?= ${OPERATOR_BASE_DIR}/infra-operator/${MEMCACHED}
MEMCACHED_DEPL_IMG  ?= unused

# Keystone
KEYSTONE_IMG             ?= quay.io/openstack-k8s-operators/keystone-operator-index:latest
KEYSTONE_REPO            ?= https://github.com/openstack-k8s-operators/keystone-operator.git
KEYSTONE_BRANCH          ?= main
KEYSTONEAPI              ?= config/samples/keystone_v1beta1_keystoneapi.yaml
KEYSTONEAPI_CR           ?= ${OPERATOR_BASE_DIR}/keystone-operator/${KEYSTONEAPI}
KEYSTONEAPI_DEPL_IMG     ?= unused
KEYSTONE_KUTTL_CONF      ?= ${OPERATOR_BASE_DIR}/keystone-operator/kuttl-test.yaml
KEYSTONE_KUTTL_DIR       ?= ${OPERATOR_BASE_DIR}/keystone-operator/tests/kuttl/tests
KEYSTONE_KUTTL_NAMESPACE ?= keystone-kuttl-tests

# Mariadb
MARIADB_IMG         ?= quay.io/openstack-k8s-operators/mariadb-operator-index:latest
MARIADB_REPO        ?= https://github.com/openstack-k8s-operators/mariadb-operator.git
MARIADB_BRANCH      ?= main
<<<<<<< HEAD
ifeq ($(DBSERVICE), galera)
MARIADB             ?= config/samples/mariadb_v1beta1_galera.yaml
else
=======
>>>>>>> b0b3b7ac
MARIADB             ?= config/samples/mariadb_v1beta1_mariadb.yaml
endif
MARIADB_CR          ?= ${OPERATOR_BASE_DIR}/mariadb-operator/${MARIADB}
MARIADB_DEPL_IMG    ?= unused
MARIADB_KUTTL_CONF  ?= ${OPERATOR_BASE_DIR}/mariadb-operator/kuttl-test.yaml
MARIADB_KUTTL_DIR   ?= ${OPERATOR_BASE_DIR}/mariadb-operator/tests/kuttl/tests

# Placement
PLACEMENT_IMG         ?= quay.io/openstack-k8s-operators/placement-operator-index:latest
PLACEMENT_REPO        ?= https://github.com/openstack-k8s-operators/placement-operator.git
PLACEMENT_BRANCH      ?= main
PLACEMENTAPI          ?= config/samples/placement_v1beta1_placementapi.yaml
PLACEMENTAPI_CR       ?= ${OPERATOR_BASE_DIR}/placement-operator/${PLACEMENTAPI}
PLACEMENTAPI_DEPL_IMG ?= unused

# Sir Glancealot
GLANCE_IMG          ?= quay.io/openstack-k8s-operators/glance-operator-index:latest
GLANCE_REPO         ?= https://github.com/openstack-k8s-operators/glance-operator.git
GLANCE_BRANCH       ?= main
GLANCE              ?= config/samples/glance_v1beta1_glance.yaml
GLANCE_CR           ?= ${OPERATOR_BASE_DIR}/glance-operator/${GLANCE}
GLANCEAPI_DEPL_IMG  ?= unused
GLANCE_KUTTL_CONF   ?= ${OPERATOR_BASE_DIR}/glance-operator/kuttl-test.yaml
GLANCE_KUTTL_DIR    ?= ${OPERATOR_BASE_DIR}/glance-operator/tests/kuttl/tests

# Ovn
OVN_IMG             ?= quay.io/openstack-k8s-operators/ovn-operator-index:latest
OVN_REPO            ?= https://github.com/openstack-k8s-operators/ovn-operator.git
OVN_BRANCH          ?= main
OVNDBS              ?= config/samples/ovn_v1beta1_ovndbcluster.yaml
OVNDBS_CR           ?= ${OPERATOR_BASE_DIR}/ovn-operator/${OVNDBS}
OVNNORTHD           ?= config/samples/ovn_v1beta1_ovnnorthd.yaml
OVNNORTHD_CR        ?= ${OPERATOR_BASE_DIR}/ovn-operator/${OVNNORTHD}
OVNCONTROLLER       ?= config/samples/ovn_v1beta1_ovncontroller.yaml
OVNCONTROLLER_CR    ?= ${OPERATOR_BASE_DIR}/ovn-operator/${OVNCONTROLLER}
# TODO: Image customizations for all OVN services
OVN_KUTTL_CONF      ?= ${OPERATOR_BASE_DIR}/ovn-operator/kuttl-test.yaml
OVN_KUTTL_DIR       ?= ${OPERATOR_BASE_DIR}/ovn-operator/tests/kuttl/tests

# Neutron
NEUTRON_IMG         ?= quay.io/openstack-k8s-operators/neutron-operator-index:latest
NEUTRON_REPO        ?= https://github.com/openstack-k8s-operators/neutron-operator.git
NEUTRON_BRANCH      ?= main
NEUTRONAPI          ?= config/samples/neutron_v1beta1_neutronapi.yaml
NEUTRONAPI_CR       ?= ${OPERATOR_BASE_DIR}/neutron-operator/${NEUTRONAPI}
NEUTRONAPI_DEPL_IMG ?= unused
# TODO: Do we need interfaces to customize images for the other services ?
NEUTRON_KUTTL_CONF  ?= ${OPERATOR_BASE_DIR}/neutron-operator/kuttl-test.yaml
NEUTRON_KUTTL_DIR   ?= ${OPERATOR_BASE_DIR}/neutron-operator/test/kuttl/tests

# Cinder
CINDER_IMG          ?= quay.io/openstack-k8s-operators/cinder-operator-index:latest
CINDER_REPO         ?= https://github.com/openstack-k8s-operators/cinder-operator.git
CINDER_BRANCH       ?= main
CINDER              ?= config/samples/cinder_v1beta1_cinder.yaml
CINDER_CR           ?= ${OPERATOR_BASE_DIR}/cinder-operator/${CINDER}
# TODO: Image customizations for all Cinder services
CINDER_KUTTL_CONF   ?= ${OPERATOR_BASE_DIR}/cinder-operator/kuttl-test.yaml
CINDER_KUTTL_DIR    ?= ${OPERATOR_BASE_DIR}/cinder-operator/tests/kuttl/tests

# RabbitMQ
RABBITMQ_IMG        ?= quay.io/openstack-k8s-operators/rabbitmq-cluster-operator-index:latest
RABBITMQ_REPO       ?= https://github.com/openstack-k8s-operators/rabbitmq-cluster-operator.git
RABBITMQ_BRANCH     ?= patches
RABBITMQ            ?= docs/examples/default-security-context/rabbitmq.yaml
RABBITMQ_CR         ?= ${OPERATOR_BASE_DIR}/rabbitmq-operator/${RABBITMQ}
# TODO: Image customizations for all RabbitMQ services

# Ironic
IRONIC_IMG          ?= quay.io/openstack-k8s-operators/ironic-operator-index:latest
IRONIC_REPO         ?= https://github.com/openstack-k8s-operators/ironic-operator.git
IRONIC_BRANCH       ?= main
IRONIC              ?= config/samples/ironic_v1beta1_ironic.yaml
IRONIC_CR           ?= ${OPERATOR_BASE_DIR}/ironic-operator/${IRONIC}
IRONICAPI_DEPL_IMG  ?= unused
IRONICCON_DEPL_IMG  ?= unused
IRONICPXE_DEPL_IMG  ?= unused
IRONICINS_DEPL_IMG  ?= unused
IRONICNAG_DEPL_IMG  ?= unused
IRONIC_KUTTL_CONF   ?= ${OPERATOR_BASE_DIR}/ironic-operator/kuttl-test.yaml
IRONIC_KUTTL_DIR    ?= ${OPERATOR_BASE_DIR}/ironic-operator/tests/kuttl/tests

# Octavia
OCTAVIA_IMG         ?= quay.io/openstack-k8s-operators/octavia-operator-index:latest
OCTAVIA_REPO        ?= https://github.com/openstack-k8s-operators/octavia-operator.git
OCTAVIA_BRANCH      ?= main
OCTAVIA             ?= config/samples/octavia_v1beta1_octavia.yaml
OCTAVIA_CR          ?= ${OPERATOR_BASE_DIR}/octavia-operator/${OCTAVIA}
# TODO: Image customizations for all Octavia services
OCTAVIA_KUTTL_CONF  ?= ${OPERATOR_BASE_DIR}/octavia-operator/kuttl-test.yaml
OCTAVIA_KUTTL_DIR   ?= ${OPERATOR_BASE_DIR}/octavia-operator/tests/kuttl/tests

# Nova
NOVA_IMG            ?= quay.io/openstack-k8s-operators/nova-operator-index:latest
NOVA_REPO           ?= https://github.com/openstack-k8s-operators/nova-operator.git
NOVA_BRANCH         ?= main
# NOTE(gibi): We intentionally not using the default nova sample here
# as that would require two RabbitMQCluster to be deployed which a) is not what
# the make rabbitmq_deploy target does ii) required extra resource in the dev
# environment.
NOVA                ?= config/samples/nova_v1beta1_nova_collapsed_cell.yaml
NOVA_CR             ?= ${OPERATOR_BASE_DIR}/nova-operator/${NOVA}
# TODO: Image customizations for all Nova services

# Horizon
HORIZON_IMG         ?= quay.io/openstack-k8s-operators/horizon-operator-index:latest
HORIZON_REPO        ?= https://github.com/openstack-k8s-operators/horizon-operator.git
HORIZON_BRANCH      ?= main
HORIZON             ?= config/samples/horizon_v1beta1_horizon.yaml
HORIZON_CR          ?= ${OPERATOR_BASE_DIR}/horizon-operator/${HORIZON}
HORIZON_DEPL_IMG    ?= unused
HORIZON_KUTTL_CONF  ?= ${OPERATOR_BASE_DIR}/horizon-operator/kuttl-test.yaml
HORIZON_KUTTL_DIR   ?= ${OPERATOR_BASE_DIR}/horizon-operator/tests/kuttl/tests

# Heat
HEAT_IMG            ?= quay.io/openstack-k8s-operators/heat-operator-index:latest
HEAT_REPO           ?= https://github.com/openstack-k8s-operators/heat-operator.git
HEAT_BRANCH         ?= main
HEAT                ?= config/samples/heat_v1beta1_heat.yaml
HEAT_CR             ?= ${OPERATOR_BASE_DIR}/heat-operator/${HEAT}
HEATAPI_DEPL_IMG    ?= unused
HEATENGINE_DEPL_IMG ?= unused
HEAT_KUTTL_CONF     ?= ${OPERATOR_BASE_DIR}/heat-operator/kuttl-test.yaml
HEAT_KUTTL_DIR      ?= ${OPERATOR_BASE_DIR}/heat-operator/tests/kuttl/tests

# AnsibleEE
ANSIBLEEE_IMG        ?= quay.io/openstack-k8s-operators/openstack-ansibleee-operator-index:latest
ANSIBLEEE_REPO       ?= https://github.com/openstack-k8s-operators/openstack-ansibleee-operator
ANSIBLEEE_BRANCH     ?= main
ANSIBLEEE            ?= config/samples/_v1alpha1_ansibleee.yaml
ANSIBLEEE_CR         ?= ${OPERATOR_BASE_DIR}/openstack-ansibleee-operator/${ANSIBLEEE}
ANSIBLEEE_KUTTL_CONF ?= ${OPERATOR_BASE_DIR}/openstack-ansibleee-operator/kuttl-test.yaml
ANSIBLEEE_KUTTL_DIR  ?= ${OPERATOR_BASE_DIR}/openstack-ansibleee-operator/tests/kuttl/tests


# Baremetal Operator
BAREMETAL_IMG       ?= quay.io/openstack-k8s-operators/openstack-baremetal-operator-index:latest
BAREMETAL_REPO      ?= https://github.com/openstack-k8s-operators/openstack-baremetal-operator.git
BAREMETAL_BRANCH    ?= main

# Dataplane Operator
DATAPLANE_IMG                                    ?= quay.io/openstack-k8s-operators/dataplane-operator-index:latest
DATAPLANE_REPO                                   ?= https://github.com/openstack-k8s-operators/dataplane-operator.git
DATAPLANE_BRANCH                                 ?= main
OPENSTACK_DATAPLANE                              ?= config/samples/dataplane_v1beta1_openstackdataplane.yaml
DATAPLANE_CR                                     ?= ${OPERATOR_BASE_DIR}/dataplane-operator/${OPENSTACK_DATAPLANE}
DATAPLANE_ANSIBLE_SECRET                         ?=dataplane-ansible-ssh-private-key-secret
DATAPLANE_COMPUTE_IP                             ?=192.168.122.100
DATAPLANE_COMPUTE_1_IP                           ?=192.168.122.101
DATAPLANE_TOTAL_NODES                            ?=2
DATAPLANE_RUNNER_IMG                             ?=quay.io/openstack-k8s-operators/openstack-ansibleee-runner:latest
DATAPLANE_NETWORK_CONFIG_TEMPLATE                ?=templates/single_nic_vlans/single_nic_vlans.j2
DATAPLANE_SSHD_ALLOWED_RANGES                    ?=['192.168.122.0/24']
DATAPLANE_CHRONY_NTP_SERVER                      ?=pool.ntp.org
DATAPLANE_OVN_METADATA_AGENT_BIND_HOST           ?=127.0.0.1
DATAPLANE_SINGLE_NODE                            ?=true
DATAPLANE_KUTTL_CONF      ?= ${OPERATOR_BASE_DIR}/dataplane-operator/kuttl-test.yaml
DATAPLANE_KUTTL_DIR       ?= ${OPERATOR_BASE_DIR}/dataplane-operator/tests/kuttl/tests
DATAPLANE_KUTTL_NAMESPACE ?= dataplane-kuttl-tests

# Manila
MANILA_IMG          ?= quay.io/openstack-k8s-operators/manila-operator-index:latest
MANILA_REPO         ?= https://github.com/openstack-k8s-operators/manila-operator.git
MANILA_BRANCH       ?= main
MANILA              ?= config/samples/manila_v1beta1_manila.yaml
MANILA_CR           ?= ${OPERATOR_BASE_DIR}/manila-operator/${MANILA}
# TODO: Image customizations for all Manila services

# Ceph
CEPH_IMG            ?= quay.io/ceph/demo:latest

# NNCP
NNCP_INTERFACE      ?= enp6s0

# Telemetry
TELEMETRY_IMG                    ?= quay.io/openstack-k8s-operators/telemetry-operator-index:latest
TELEMETRY_REPO                   ?= https://github.com/openstack-k8s-operators/telemetry-operator.git
TELEMETRY_BRANCH                 ?= main
TELEMETRY                        ?= config/samples/telemetry_v1beta1_telemetry.yaml
TELEMETRY_CR                     ?= ${OPERATOR_BASE_DIR}/telemetry-operator/${TELEMETRY}
CEILOMETER_CENTRAL_DEPL_IMG      ?= unused
CEILOMETER_NOTIFICATION_DEPL_IMG ?= unused
SG_CORE_DEPL_IMG                 ?= unused

# BMO
BMO_REPO                         ?= https://github.com/metal3-io/baremetal-operator
BMO_BRANCH                       ?= main
CERTMANAGER_URL                  ?= https://github.com/jetstack/cert-manager/releases/download/v1.5.4/cert-manager.yaml
PROVISIONING_INTERFACE           ?= enp2s0
IRONIC_HOST                      ?= 192.168.130.11

# Swift
SWIFT_IMG        ?= quay.io/openstack-k8s-operators/swift-operator-index:latest
SWIFT_REPO       ?= https://github.com/openstack-k8s-operators/swift-operator.git
SWIFT_BRANCH     ?= main
<<<<<<< HEAD
SWIFT            ?= config/samples/swift_v1beta1_swift.yaml
SWIFT_CR         ?= ${OPERATOR_BASE_DIR}/swift-operator/${SWIFT}
=======
SWIFTRING        ?= config/samples/swift_v1beta1_swiftring.yaml
SWIFTRING_CR     ?= ${OPERATOR_BASE_DIR}/swift-operator/${SWIFTRING}
SWIFTPROXY       ?= config/samples/swift_v1beta1_swiftproxy.yaml
SWIFTPROXY_CR    ?= ${OPERATOR_BASE_DIR}/swift-operator/${SWIFTPROXY}
SWIFTSTORAGE     ?= config/samples/swift_v1beta1_swiftstorage.yaml
SWIFTSTORAGE_CR  ?= ${OPERATOR_BASE_DIR}/swift-operator/${SWIFTSTORAGE}
>>>>>>> b0b3b7ac

# target vars for generic operator install info 1: target name , 2: operator name
define vars
${1}: export NAMESPACE=${NAMESPACE}
${1}: export OPERATOR_NAMESPACE=${OPERATOR_NAMESPACE}
${1}: export SECRET=${SECRET}
${1}: export PASSWORD=${PASSWORD}
${1}: export METADATA_SHARED_SECRET=${METADATA_SHARED_SECRET}
${1}: export HEAT_AUTH_ENCRYPTION_KEY=${HEAT_AUTH_ENCRYPTION_KEY}
${1}: export STORAGE_CLASS=${STORAGE_CLASS}
${1}: export OUT=${OUT}
${1}: export CLEANUP_DIR_CMD=${CLEANUP_DIR_CMD}
${1}: export OPERATOR_NAME=${2}
${1}: export OPERATOR_DIR=${OUT}/${OPERATOR_NAMESPACE}/${2}/op
${1}: export DEPLOY_DIR=${OUT}/${NAMESPACE}/${2}/cr
endef

.PHONY: all
all: operator_namespace keystone mariadb placement neutron

##@ General

# The help target prints out all targets with their descriptions organized
# beneath their categories. The categories are represented by '##@' and the
# target descriptions by '##'. The awk commands is responsible for reading the
# entire set of makefiles included in this invocation, looking for lines of the
# file as xyz: ## something, and then pretty-format the target and help. Then,
# if there's a line with ##@ something, that gets pretty-printed as a category.
# More info on the usage of ANSI control characters for terminal formatting:
# https://en.wikipedia.org/wiki/ANSI_escape_code#SGR_parameters
# More info on the awk command:
# http://linuxcommand.org/lc3_adv_awk.php

.PHONY: help
help: ## Display this help.
	@awk 'BEGIN {FS = ":.*##"; printf "\nUsage:\n  make \033[36m<target>\033[0m\n"} /^[a-zA-Z_0-9-]+:.*?##/ { printf "  \033[36m%-15s\033[0m %s\n", $$1, $$2 } /^##@/ { printf "\n\033[1m%s\033[0m\n", substr($$0, 5) } ' $(MAKEFILE_LIST)

.PHONY: cleanup
cleanup: heat_cleanup horizon_cleanup nova_cleanup octavia_cleanup neutron_cleanup ovn_cleanup ironic_cleanup cinder_cleanup glance_cleanup placement_cleanup keystone_cleanup mariadb_cleanup telemetry_cleanup dataplane_cleanup ansibleee_cleanup rabbitmq_cleanup infra_cleanup ## Delete all operators

.PHONY: deploy_cleanup
deploy_cleanup: heat_deploy_cleanup horizon_deploy_cleanup nova_deploy_cleanup octavia_deploy_cleanup neutron_deploy_cleanup ovn_deploy_cleanup ironic_deploy_cleanup cinder_deploy_cleanup glance_deploy_cleanup placement_deploy_cleanup keystone_deploy_cleanup mariadb_deploy_cleanup telemetry_deploy_cleanup memcached_deploy_cleanup rabbitmq_deploy_cleanup ## Delete all OpenStack service objects

.PHONY: wait
wait: ## wait for an operator's controller-manager pod to be ready (requires OPERATOR_NAME to be explicitly passed!)
	$(eval $(call vars,$@,$(value OPERATOR_NAME)))
	bash scripts/operator-wait.sh

##@ CRC
.PHONY: crc_storage
crc_storage: ## initialize local storage PVs in CRC vm
	$(eval $(call vars,$@))
	bash scripts/create-pv.sh
	bash scripts/gen-crc-pv-kustomize.sh
	oc apply -f ${OUT}/crc/storage.yaml

.PHONY: crc_storage_cleanup
crc_storage_cleanup: ## cleanup local storage PVs in CRC vm
	$(eval $(call vars,$@))
ifeq ($(DBSERVICE), galera)
	oc get pvc | grep ${STORAGE_CLASS} | cut -f 1 -d ' ' | xargs --no-run-if-empty oc delete --ignore-not-found=true pvc
endif
	if oc get pv | grep ${STORAGE_CLASS}; then oc get pv | grep ${STORAGE_CLASS} | cut -f 1 -d ' ' | xargs oc delete pv; fi
	if oc get sc ${STORAGE_CLASS}; then oc delete sc ${STORAGE_CLASS}; fi
	bash scripts/delete-pv.sh

##@ OPERATOR_NAMESPACE
.PHONY: operator_namespace
operator_namespace: export NAMESPACE=${OPERATOR_NAMESPACE}
operator_namespace: ## creates the namespace specified via OPERATOR_NAMESPACE env var (defaults to openstack-operators)
	$(eval $(call vars,$@))
	bash scripts/gen-namespace.sh
	oc apply -f ${OUT}/${OPERATOR_NAMESPACE}/namespace.yaml
	sleep 2
ifeq ($(MICROSHIFT) ,0)
	oc project ${OPERATOR_NAMESPACE}
else
	oc config set-context --current --namespace=${OPERATOR_NAMESPACE}
	oc adm policy add-scc-to-user privileged -z default --namespace ${OPERATOR_NAMESPACE}
endif

##@ NAMESPACE
.PHONY: namespace
namespace: ## creates the namespace specified via NAMESPACE env var (defaults to openstack)
	$(eval $(call vars,$@))
	bash scripts/gen-namespace.sh
	oc apply -f ${OUT}/${NAMESPACE}/namespace.yaml
	sleep 2
ifeq ($(MICROSHIFT) ,0)
	oc project ${NAMESPACE}
else
	oc config set-context --current --namespace=${NAMESPACE}
	oc adm policy add-scc-to-user privileged -z default --namespace ${NAMESPACE}
endif

.PHONY: namespace_cleanup
namespace_cleanup: ## deletes the namespace specified via NAMESPACE env var, also runs cleanup for all services to cleanup the namespace prior delete it.
	$(eval $(call vars,$@))
	make keystone_cleanup
	make mariadb_cleanup
	oc delete project ${NAMESPACE}
	${CLEANUP_DIR_CMD} ${OUT}/${NAMESPACE}

##@ SERVICE INPUT
.PHONY: input
input: namespace ## creates required secret/CM, used by the services as input
	$(eval $(call vars,$@))
	bash scripts/gen-input-kustomize.sh
	oc get secret/${SECRET} || oc kustomize ${OUT}/${NAMESPACE}/input | oc apply -f -

.PHONY: input_cleanup
input_cleanup: ## deletes the secret/CM, used by the services as input
	oc kustomize ${OUT}/${NAMESPACE}/input | oc delete --ignore-not-found=true -f -
	${CLEANUP_DIR_CMD} ${OUT}/${NAMESPACE}/input

##@ CRC BMO SETUP
.PHONY: crc_bmo_setup
crc_bmo_setup: export IRONIC_HOST_IP=${IRONIC_HOST}
crc_bmo_setup:
	$(eval $(call vars,$@))
	mkdir -p ${OPERATOR_BASE_DIR}
	oc apply -f ${CERTMANAGER_URL}
	oc wait pod -n cert-manager --for condition=Ready -l app=webhook --timeout=300s
	pushd ${OPERATOR_BASE_DIR} && git clone ${GIT_CLONE_OPTS} $(if $(BMO_BRANCH),-b ${BMO_BRANCH}) ${BMO_REPO} "baremetal-operator" && popd
	pushd ${OPERATOR_BASE_DIR}/baremetal-operator && sed -i 's/eth2/${PROVISIONING_INTERFACE}/g' ironic-deployment/default/ironic_bmo_configmap.env && popd
	pushd ${OPERATOR_BASE_DIR}/baremetal-operator && make generate manifests && bash tools/deploy.sh -b -i && popd
	## Hack to add required scc
	oc adm policy add-scc-to-user privileged system:serviceaccount:baremetal-operator-system:baremetal-operator-controller-manager
	oc adm policy add-scc-to-user privileged system:serviceaccount:baremetal-operator-system:default

##@ CRC BMO CLEANUP
.PHONY: crc_bmo_cleanup
crc_bmo_cleanup:
	oc kustomize ${OPERATOR_BASE_DIR}/baremetal-operator/ironic-deployment/default | oc delete --ignore-not-found=true -f -
	oc kustomize ${OPERATOR_BASE_DIR}/baremetal-operator/config | oc delete --ignore-not-found=true -f -
	${CLEANUP_DIR_CMD} ${OPERATOR_BASE_DIR}/baremetal-operator

BMO_CRDS=$(shell oc get crds | grep metal3.io)
ifeq (,$(findstring baremetalhosts.metal3.io, ${BMO_CRDS}))
	BMO_SETUP ?= true
endif

##@ OPENSTACK
.PHONY: openstack_prep
openstack_prep: export IMAGE=${OPENSTACK_IMG}
openstack_prep: $(if $(findstring true,$(NETWORK_ISOLATION)), nmstate nncp netattach metallb metallb_config) ## creates the files to install the operator using olm
openstack_prep: $(if $(findstring true,$(BMO_SETUP)), crc_bmo_setup) ## Setup BMO
	$(eval $(call vars,$@,openstack))
	bash scripts/gen-olm.sh

.PHONY: openstack
openstack: operator_namespace openstack_prep ## installs the operator, also runs the prep step. Set OPENSTACK_IMG for custom image.
	$(eval $(call vars,$@,openstack))
	oc apply -f ${OPERATOR_DIR}

.PHONY: openstack_cleanup
openstack_cleanup: operator_namespace## deletes the operator, but does not cleanup the service resources
	$(eval $(call vars,$@,openstack))
	${CLEANUP_DIR_CMD} ${OPERATOR_DIR}
<<<<<<< HEAD
	oc delete subscription --all=true
	oc delete csv --all=true
	oc delete catalogsource --all=true
=======
	oc delete subscription openstack-storage-operators-alpha-openstack-operator-index-openstack --ignore-not-found=true
	oc delete csv openstack-storage-operators.v0.0.1 --ignore-not-found=true
	oc delete subscription cluster-operator-alpha-openstack-operator-index-openstack-operators --ignore-not-found=true
	oc delete csv cluster-operator.v0.0.0 --ignore-not-found=true
>>>>>>> b0b3b7ac
	test -d ${OPERATOR_BASE_DIR}/baremetal-operator && make crc_bmo_cleanup || true

.PHONY: openstack_deploy_prep
openstack_deploy_prep: export KIND=OpenStackControlPlane
openstack_deploy_prep: openstack_deploy_cleanup ## prepares the CR to install the service based on the service sample file OPENSTACK
	$(eval $(call vars,$@,openstack))
	mkdir -p ${OPERATOR_BASE_DIR} ${OPERATOR_DIR} ${DEPLOY_DIR}
	pushd ${OPERATOR_BASE_DIR} && git clone ${GIT_CLONE_OPTS} $(if $(OPENSTACK_BRANCH),-b ${OPENSTACK_BRANCH}) ${OPENSTACK_REPO} "${OPERATOR_NAME}-operator" && popd
	cp ${OPENSTACK_CR} ${DEPLOY_DIR}
	bash scripts/gen-service-kustomize.sh

.PHONY: openstack_deploy
openstack_deploy: input openstack_deploy_prep ## installs the service instance using kustomize. Runs prep step in advance. Set OPENSTACK_REPO and OPENSTACK_BRANCH to deploy from a custom repo.
	$(eval $(call vars,$@,openstack))
	bash scripts/operator-deploy-resources.sh

.PHONY: openstack_deploy_cleanup
openstack_deploy_cleanup: namespace ## cleans up the service instance, Does not affect the operator.
	$(eval $(call vars,$@,openstack))
	oc kustomize ${DEPLOY_DIR} | oc delete --ignore-not-found=true -f -
	${CLEANUP_DIR_CMD} ${OPERATOR_BASE_DIR}/openstack-operator ${DEPLOY_DIR}

.PHONY: edpm_deploy_prep
edpm_deploy_prep: export KIND=OpenStackDataPlane
edpm_deploy_prep: export EDPM_ANSIBLE_SECRET=${DATAPLANE_ANSIBLE_SECRET}
edpm_deploy_prep: export EDPM_SINGLE_NODE=${DATAPLANE_SINGLE_NODE}
edpm_deploy_prep: export EDPM_COMPUTE_IP=${DATAPLANE_COMPUTE_IP}
edpm_deploy_prep: export EDPM_COMPUTE_1_IP=${DATAPLANE_COMPUTE_1_IP}
edpm_deploy_prep: export EDPM_TOTAL_NODES=${DATAPLANE_TOTAL_NODES}
edpm_deploy_prep: export OPENSTACK_RUNNER_IMG=${DATAPLANE_RUNNER_IMG}
edpm_deploy_prep: export EDPM_NETWORK_CONFIG_TEMPLATE=${DATAPLANE_NETWORK_CONFIG_TEMPLATE}
edpm_deploy_prep: export EDPM_SSHD_ALLOWED_RANGES=${DATAPLANE_SSHD_ALLOWED_RANGES}
edpm_deploy_prep: export EDPM_CHRONY_NTP_SERVER=${DATAPLANE_CHRONY_NTP_SERVER}
edpm_deploy_prep: export EDPM_DNS_SERVER=$(shell oc get svc -l service=dnsmasq -o json | jq -r '.items[0].status.loadBalancer.ingress[0].ip')
edpm_deploy_prep: export EDPM_OVN_METADATA_AGENT_NOVA_METADATA_HOST=$(shell oc get svc nova-metadata-internal -o json |jq -r '.status.loadBalancer.ingress[0].ip')
edpm_deploy_prep: export EDPM_OVN_METADATA_AGENT_PROXY_SHARED_SECRET=${METADATA_SHARED_SECRET}
edpm_deploy_prep: export EDPM_OVN_METADATA_AGENT_BIND_HOST=${DATAPLANE_OVN_METADATA_AGENT_BIND_HOST}
edpm_deploy_prep: export EDPM_OVN_METADATA_AGENT_TRANSPORT_URL=$(shell oc get secret rabbitmq-transport-url-neutron-neutron-transport -o json | jq -r .data.transport_url | base64 -d)
edpm_deploy_prep: export EDPM_OVN_METADATA_AGENT_SB_CONNECTION=$(shell oc get ovndbcluster ovndbcluster-sb -o json | jq -r .status.dbAddress)
edpm_deploy_prep: export EDPM_OVN_DBS=$(shell oc get ovndbcluster ovndbcluster-sb -o json | jq -r '.status.networkAttachments."openstack/internalapi"[0]')
edpm_deploy_prep: export EDPM_NADS=$(shell oc get network-attachment-definitions -o json | jq -r "[.items[].metadata.name]")
edpm_deploy_prep: edpm_deploy_cleanup $(if $(findstring true,$(NETWORK_ISOLATION)), nmstate nncp netattach metallb metallb_config edpm_register_dns) ## prepares the CR to install the data plane
	$(eval $(call vars,$@,dataplane))
	mkdir -p ${OPERATOR_BASE_DIR} ${OPERATOR_DIR} ${DEPLOY_DIR}
	pushd ${OPERATOR_BASE_DIR} && git clone ${GIT_CLONE_OPTS} $(if $(DATAPLANE_BRANCH),-b ${DATAPLANE_BRANCH}) ${DATAPLANE_REPO} "${OPERATOR_NAME}-operator" && popd
	cp devsetup/edpm/services/* ${OPERATOR_BASE_DIR}/${OPERATOR_NAME}-operator/config/services
<<<<<<< HEAD
	DEPLOY_DIR=${OPERATOR_BASE_DIR}/${OPERATOR_NAME}-operator/config/services KIND=OpenStackDataPlaneService bash scripts/gen-edpm-services-kustomize.sh
	oc kustomize ${OPERATOR_BASE_DIR}/${OPERATOR_NAME}-operator/config/services | oc apply -f -
=======
	oc apply -f ${OPERATOR_BASE_DIR}/${OPERATOR_NAME}-operator/config/services
>>>>>>> b0b3b7ac
	oc apply -f devsetup/edpm/config/ansible-ee-env.yaml
	cp ${DATAPLANE_CR} ${DEPLOY_DIR}
	bash scripts/gen-edpm-kustomize.sh
	devsetup/scripts/gen-ansibleee-ssh-key.sh

.PHONY: edpm_deploy_cleanup
edpm_deploy_cleanup: namespace ## cleans up the edpm instance, Does not affect the operator.
	$(eval $(call vars,$@,dataplane))
	oc kustomize ${DEPLOY_DIR} | oc delete --ignore-not-found=true -f -
	${CLEANUP_DIR_CMD} ${OPERATOR_BASE_DIR}/dataplane-operator ${DEPLOY_DIR}

.PHONY: edpm_deploy
edpm_deploy: input edpm_deploy_prep ## installs the dataplane instance using kustomize. Runs prep step in advance. Set DATAPLANE_REPO and DATAPLANE_BRANCH to deploy from a custom repo.
	$(eval $(call vars,$@,dataplane))
	oc kustomize ${DEPLOY_DIR} | oc apply -f -

.PHONY: edpm_register_dns
edpm_register_dns: dns_deploy_prep ## register edpm nodes in dns as dnsdata
	$(eval $(call vars,$@,infra))
	oc apply -f ${DEPLOY_DIR}/network_v1beta1_dnsdata.yaml # TODO (mschuppert): register edpm nodes in DNS can be removed after full IPAM integration

.PHONY: openstack_crds
<<<<<<< HEAD
openstack_crds: namespace openstack_deploy_prep ## installs all openstack CRDs. Useful for infrastructure dev
	OPENSTACK_BUNDLE_IMG=${OPENSTACK_BUNDLE_IMG} OUT=${OUT} OPENSTACK_CRDS_DIR=${OPENSTACK_CRDS_DIR} OPERATOR_BASE_DIR=${OPERATOR_BASE_DIR} bash scripts/openstack-crds.sh
=======
openstack_crds: namespace ## installs all openstack CRDs. Useful for infrastructure dev
	mkdir -p ${OUT}/${OPENSTACK_CRDS_DIR}
	skopeo copy "docker://${OPENSTACK_BUNDLE_IMG}" dir:${OUT}/${OPENSTACK_CRDS_DIR}
	for X in $$(file ${OUT}/${OPENSTACK_CRDS_DIR}/* | grep gzip | cut -f 1 -d ':'); do tar xvf $$X -C ${OUT}/${OPENSTACK_CRDS_DIR}/; done
	for X in $$(grep -l CustomResourceDefinition ${OUT}/${OPENSTACK_CRDS_DIR}/manifests/*); do oc apply -f $$X; done

.PHONY: openstack_storage_crds
openstack_storage_crds: export OPENSTACK_BUNDLE_IMG=${OPENSTACK_STORAGE_BUNDLE_IMG}
openstack_storage_crds: export OPENSTACK_CRDS_DIR=openstack_storage_crds
openstack_storage_crds: namespace ## installs storage openstack CRDs. Useful for infrastructure dev
	make openstack_crds
>>>>>>> b0b3b7ac

##@ INFRA
.PHONY: infra_prep
infra_prep: export IMAGE=${INFRA_IMG}
infra_prep: ## creates the files to install the operator using olm
	$(eval $(call vars,$@,infra))
	bash scripts/gen-olm.sh

.PHONY: infra
infra: operator_namespace infra_prep ## installs the operator, also runs the prep step. Set INFRA_IMG for custom image.
	$(eval $(call vars,$@,infra))
	oc apply -f ${OPERATOR_DIR}

.PHONY: infra_cleanup
infra_cleanup: ## deletes the operator, but does not cleanup the service resources
	$(eval $(call vars,$@,infra))
	bash scripts/operator-cleanup.sh
	${CLEANUP_DIR_CMD} ${OPERATOR_DIR}

##@ DNS
.PHONY: dns_deploy_prep
dns_deploy_prep: export KIND=DNSMasq
dns_deploy_prep: export IMAGE=${DNS_DEPL_IMG}
dns_deploy_prep: dns_deploy_cleanup ## prepares the CR to install the service based on the service sample file DNSMASQ and DNSDATA
	$(eval $(call vars,$@,infra))
	mkdir -p ${OPERATOR_BASE_DIR} ${OPERATOR_DIR} ${DEPLOY_DIR}
	pushd ${OPERATOR_BASE_DIR} && git clone -b ${INFRA_BRANCH} ${INFRA_REPO} && popd
	cp ${DNSMASQ_CR} ${DNSDATA_CR} ${DEPLOY_DIR}
	bash scripts/gen-service-kustomize.sh

.PHONY: dns_deploy
dns_deploy: input dns_deploy_prep ## installs the service instance using kustomize. Runs prep step in advance. Set INFRA_REPO and INFRA_BRANCH to deploy from a custom repo.
	$(eval $(call vars,$@,infra))
	bash scripts/operator-deploy-resources.sh

.PHONY: dns_deploy_cleanup
dns_deploy_cleanup: ## cleans up the service instance, Does not affect the operator.
	$(eval $(call vars,$@,infra))
	oc kustomize ${DEPLOY_DIR} | oc delete --ignore-not-found=true -f -
	rm -Rf ${OPERATOR_BASE_DIR}/infra-operator ${DEPLOY_DIR}

##@ MEMCACHED
.PHONY: memcached_deploy_prep
memcached_deploy_prep: export KIND=Memcached
memcached_deploy_prep: export IMAGE=${MEMCACHED_DEPL_IMG}
memcached_deploy_prep: memcached_deploy_cleanup ## prepares the CR to install the service based on the service sample file MEMCACHED
	$(eval $(call vars,$@,infra))
	mkdir -p ${OPERATOR_BASE_DIR} ${OPERATOR_DIR} ${DEPLOY_DIR}
	pushd ${OPERATOR_BASE_DIR} && git clone ${GIT_CLONE_OPTS} $(if $(INFRA_BRANCH),-b ${INFRA_BRANCH}) ${INFRA_REPO} "${OPERATOR_NAME}-operator" && popd
	cp ${MEMCACHED_CR} ${DEPLOY_DIR}
	bash scripts/gen-service-kustomize.sh

.PHONY: memcached_deploy
memcached_deploy: input memcached_deploy_prep ## installs the service instance using kustomize. Runs prep step in advance. Set INFRA_REPO and INFRA_BRANCH to deploy from a custom repo.
	$(eval $(call vars,$@,infra))
	bash scripts/operator-deploy-resources.sh

.PHONY: memcached_deploy_cleanup
memcached_deploy_cleanup: namespace ## cleans up the service instance, Does not affect the operator.
	$(eval $(call vars,$@,infra))
	oc kustomize ${DEPLOY_DIR} | oc delete --ignore-not-found=true -f -
	${CLEANUP_DIR_CMD} ${OPERATOR_BASE_DIR}/infra-operator ${DEPLOY_DIR}

##@ KEYSTONE
.PHONY: keystone_prep
keystone_prep: export IMAGE=${KEYSTONE_IMG}
keystone_prep: ## creates the files to install the operator using olm
	$(eval $(call vars,$@,keystone))
	bash scripts/gen-olm.sh

.PHONY: keystone
keystone: operator_namespace keystone_prep ## installs the operator, also runs the prep step. Set KEYSTONE_IMG for custom image.
	$(eval $(call vars,$@,keystone))
	oc apply -f ${OPERATOR_DIR}

.PHONY: keystone_cleanup
keystone_cleanup: ## deletes the operator, but does not cleanup the service resources
	$(eval $(call vars,$@,keystone))
	bash scripts/operator-cleanup.sh
	${CLEANUP_DIR_CMD} ${OPERATOR_DIR}

.PHONY: keystone_deploy_prep
keystone_deploy_prep: export KIND=KeystoneAPI
keystone_deploy_prep: export IMAGE=${KEYSTONEAPI_DEPL_IMG}
keystone_deploy_prep: keystone_deploy_cleanup ## prepares the CR to install the service based on the service sample file KEYSTONEAPI
	$(eval $(call vars,$@,keystone))
	mkdir -p ${OPERATOR_BASE_DIR} ${OPERATOR_DIR} ${DEPLOY_DIR}
	pushd ${OPERATOR_BASE_DIR} && git clone ${GIT_CLONE_OPTS} $(if $(KEYSTONE_BRANCH),-b ${KEYSTONE_BRANCH}) ${KEYSTONE_REPO} "${OPERATOR_NAME}-operator" && popd
	cp ${KEYSTONEAPI_CR} ${DEPLOY_DIR}
	bash scripts/gen-service-kustomize.sh

.PHONY: keystone_deploy
keystone_deploy: input keystone_deploy_prep ## installs the service instance using kustomize. Runs prep step in advance. Set KEYSTONE_REPO and KEYSTONE_BRANCH to deploy from a custom repo.
	$(eval $(call vars,$@,keystone))
	bash scripts/operator-deploy-resources.sh

.PHONY: keystone_deploy_validate
keystone_deploy_validate: input ## checks that keystone was properly deployed. Set KEYSTONE_KUTTL_DIR to use assert file from custom repo.
	kubectl-kuttl assert -n ${NAMESPACE} ${KEYSTONE_KUTTL_DIR}/../common/assert_sample_deployment.yaml --timeout 180

.PHONY: keystone_deploy_cleanup
keystone_deploy_cleanup: namespace ## cleans up the service instance, Does not affect the operator.
	$(eval $(call vars,$@,keystone))
	oc kustomize ${DEPLOY_DIR} | oc delete --ignore-not-found=true -f -
	${CLEANUP_DIR_CMD} ${OPERATOR_BASE_DIR}/keystone-operator ${DEPLOY_DIR}
	oc rsh -t $(DBSERVICE_CONTAINER) mysql -u root --password=${PASSWORD} -e "drop database keystone;" || true

##@ MARIADB
mariadb_prep: export IMAGE=${MARIADB_IMG}
mariadb_prep: ## creates the files to install the operator using olm
	$(eval $(call vars,$@,mariadb))
	bash scripts/gen-olm.sh

.PHONY: mariadb
mariadb: operator_namespace mariadb_prep ## installs the operator, also runs the prep step. Set MARIADB_IMG for custom image.
	$(eval $(call vars,$@,mariadb))
	oc apply -f ${OPERATOR_DIR}

.PHONY: mariadb_cleanup
mariadb_cleanup: ## deletes the operator, but does not cleanup the service resources
	$(eval $(call vars,$@,mariadb))
	bash scripts/operator-cleanup.sh
	${CLEANUP_DIR_CMD} ${OPERATOR_DIR}

.PHONY: mariadb_deploy_prep
mariadb_deploy_prep: export KIND=$(patsubst mariadb,MariaDB,$(patsubst galera,Galera,$(DBSERVICE)))
mariadb_deploy_prep: export IMAGE=${MARIADB_DEPL_IMG}
mariadb_deploy_prep: mariadb_deploy_cleanup ## prepares the CRs files to install the service based on the service sample file MARIADB
	$(eval $(call vars,$@,mariadb))
	mkdir -p ${OPERATOR_BASE_DIR} ${OPERATOR_DIR} ${DEPLOY_DIR}
	pushd ${OPERATOR_BASE_DIR} && git clone ${GIT_CLONE_OPTS} $(if $(MARIADB_BRANCH),-b ${MARIADB_BRANCH}) ${MARIADB_REPO} "${OPERATOR_NAME}-operator" && popd
	cp ${MARIADB_CR} ${DEPLOY_DIR}
	bash scripts/gen-service-kustomize.sh

.PHONY: mariadb_deploy
mariadb_deploy: input mariadb_deploy_prep ## installs the service instance using kustomize. Runs prep step in advance. Set MARIADB_REPO and MARIADB_BRANCH to deploy from a custom repo.
	$(eval $(call vars,$@,mariadb))
	bash scripts/operator-deploy-resources.sh

.PHONY: mariadb_deploy_validate
mariadb_deploy_validate: input ## checks that mariadb was properly deployed. Set KEYSTONE_KUTTL_DIR to use assert file from custom repo.
	kubectl-kuttl assert -n ${NAMESPACE} ${MARIADB_KUTTL_DIR}/../common/assert_sample_deployment.yaml --timeout 180

.PHONY: mariadb_deploy_cleanup
mariadb_deploy_cleanup: namespace ## cleans up the service instance, Does not affect the operator.
	$(eval $(call vars,$@,mariadb))
	oc kustomize ${DEPLOY_DIR} | oc delete --ignore-not-found=true -f -
	${CLEANUP_DIR_CMD} ${OPERATOR_BASE_DIR}/mariadb-operator ${DEPLOY_DIR}

##@ PLACEMENT
.PHONY: placement_prep
placement_prep: export IMAGE=${PLACEMENT_IMG}
placement_prep: ## creates the files to install the operator using olm
	$(eval $(call vars,$@,placement))
	bash scripts/gen-olm.sh

.PHONY: placement
placement: operator_namespace placement_prep ## installs the operator, also runs the prep step. Set PLACEMENT_IMG for custom image.
	$(eval $(call vars,$@,placement))
	oc apply -f ${OPERATOR_DIR}

.PHONY: placement_cleanup
placement_cleanup: ## deletes the operator, but does not cleanup the service resources
	$(eval $(call vars,$@,placement))
	bash scripts/operator-cleanup.sh
	${CLEANUP_DIR_CMD} ${OPERATOR_DIR}

.PHONY: placement_deploy_prep
placement_deploy_prep: export KIND=PlacementAPI
placement_deploy_prep: export IMAGE=${PLACEMENTAPI_DEPL_IMG}
placement_deploy_prep: placement_deploy_cleanup ## prepares the CR to install the service based on the service sample file PLACEMENTAPI
	$(eval $(call vars,$@,placement))
	mkdir -p ${OPERATOR_BASE_DIR} ${OPERATOR_DIR} ${DEPLOY_DIR}
	pushd ${OPERATOR_BASE_DIR} && git clone ${GIT_CLONE_OPTS} $(if $(PLACEMENT_BRANCH),-b ${PLACEMENT_BRANCH}) ${PLACEMENT_REPO} "${OPERATOR_NAME}-operator" && popd
	cp ${PLACEMENTAPI_CR} ${DEPLOY_DIR}
	bash scripts/gen-service-kustomize.sh

.PHONY: placement_deploy
placement_deploy: input placement_deploy_prep ## installs the service instance using kustomize. Runs prep step in advance. Set PLACEMENT_REPO and PLACEMENT_BRANCH to deploy from a custom repo.
	$(eval $(call vars,$@,placement))
	bash scripts/operator-deploy-resources.sh

.PHONY: placement_deploy_cleanup
placement_deploy_cleanup: namespace ## cleans up the service instance, Does not affect the operator.
	$(eval $(call vars,$@,placement))
	oc kustomize ${DEPLOY_DIR} | oc delete --ignore-not-found=true -f -
	${CLEANUP_DIR_CMD} ${OPERATOR_BASE_DIR}/placement-operator ${DEPLOY_DIR}
	oc rsh -t $(DBSERVICE_CONTAINER) mysql -u root --password=${PASSWORD} -e "drop database placement;" || true

##@ GLANCE
.PHONY: glance_prep
glance_prep: export IMAGE=${GLANCE_IMG}
glance_prep: ## creates the files to install the operator using olm
	$(eval $(call vars,$@,glance))
	bash scripts/gen-olm.sh

.PHONY: glance
glance: operator_namespace glance_prep ## installs the operator, also runs the prep step. Set GLANCE_IMG for custom image.
	$(eval $(call vars,$@,glance))
	oc apply -f ${OPERATOR_DIR}

.PHONY: glance_cleanup
glance_cleanup: ## deletes the operator, but does not cleanup the service resources
	$(eval $(call vars,$@,glance))
	bash scripts/operator-cleanup.sh
	${CLEANUP_DIR_CMD} ${OPERATOR_DIR}

.PHONY: glance_deploy_prep
glance_deploy_prep: export KIND=Glance
glance_deploy_prep: export IMAGE=${GLANCEAPI_DEPL_IMG},${GLANCEAPI_DEPL_IMG},${GLANCEAPI_DEPL_IMG}
glance_deploy_prep: export IMAGE_PATH=containerImage,glanceAPIInternal/containerImage,glanceAPIExternal/containerImage
glance_deploy_prep: glance_deploy_cleanup ## prepares the CR to install the service based on the service sample file GLANCE
	$(eval $(call vars,$@,glance))
	mkdir -p ${OPERATOR_BASE_DIR} ${OPERATOR_DIR} ${DEPLOY_DIR}
	pushd ${OPERATOR_BASE_DIR} && git clone ${GIT_CLONE_OPTS} $(if $(GLANCE_BRANCH),-b ${GLANCE_BRANCH}) ${GLANCE_REPO} "${OPERATOR_NAME}-operator" && popd
	cp ${GLANCE_CR} ${DEPLOY_DIR}
	bash scripts/gen-service-kustomize.sh

.PHONY: glance_deploy
glance_deploy: input glance_deploy_prep ## installs the service instance using kustomize. Runs prep step in advance. Set GLANCE_REPO and GLANCE_BRANCH to deploy from a custom repo.
	$(eval $(call vars,$@,glance))
	bash scripts/operator-deploy-resources.sh

.PHONY: glance_deploy_cleanup
glance_deploy_cleanup: namespace ## cleans up the service instance, Does not affect the operator.
	$(eval $(call vars,$@,glance))
	oc kustomize ${DEPLOY_DIR} | oc delete --ignore-not-found=true -f -
	${CLEANUP_DIR_CMD} ${OPERATOR_BASE_DIR}/glance-operator ${DEPLOY_DIR}
	oc rsh -t $(DBSERVICE_CONTAINER) mysql -u root --password=${PASSWORD} -e "drop database glance;" || true

##@ OVN
.PHONY: ovn_prep
ovn_prep: export IMAGE=${OVN_IMG}
ovn_prep: ## creates the files to install the operator using olm
	$(eval $(call vars,$@,ovn))
	bash scripts/gen-olm.sh

.PHONY: ovn
ovn: operator_namespace ovn_prep ## installs the operator, also runs the prep step. Set OVN_IMG for custom image.
	$(eval $(call vars,$@,ovn))
	oc apply -f ${OPERATOR_DIR}

.PHONY: ovn_cleanup
ovn_cleanup: ## deletes the operator, but does not cleanup the service resources
	$(eval $(call vars,$@,ovn))
	bash scripts/operator-cleanup.sh
	${CLEANUP_DIR_CMD} ${OPERATOR_DIR}

.PHONY: ovn_deploy_prep
ovn_deploy_prep: export KIND=.*
ovn_deploy_prep: ovn_deploy_cleanup ## prepares the CR to install the service based on the service sample file OVNAPI
	$(eval $(call vars,$@,ovn))
	mkdir -p ${OPERATOR_BASE_DIR} ${OPERATOR_DIR} ${DEPLOY_DIR}
	pushd ${OPERATOR_BASE_DIR} && git clone ${GIT_CLONE_OPTS} $(if $(OVN_BRANCH),-b ${OVN_BRANCH}) ${OVN_REPO} "${OPERATOR_NAME}-operator" && popd
	cp ${OVNDBS_CR} ${OVNNORTHD_CR} ${OVNCONTROLLER_CR} ${DEPLOY_DIR}
	bash scripts/gen-service-kustomize.sh

.PHONY: ovn_deploy
ovn_deploy: ovn_deploy_prep namespace ## installs the service instance using kustomize. Runs prep step in advance. Set OVN_REPO and OVN_BRANCH to deploy from a custom repo.
	$(eval $(call vars,$@,ovn))
	bash scripts/operator-deploy-resources.sh

.PHONY: ovn_deploy_cleanup
ovn_deploy_cleanup:  namespace ## cleans up the service instance, Does not affect the operator.
	$(eval $(call vars,$@,ovn))
	oc kustomize ${DEPLOY_DIR} | oc delete --ignore-not-found=true -f -
	${CLEANUP_DIR_CMD} ${OPERATOR_BASE_DIR}/ovn-operator ${DEPLOY_DIR}

##@ NEUTRON
.PHONY: neutron_prep
neutron_prep: export IMAGE=${NEUTRON_IMG}
neutron_prep: ## creates the files to install the operator using olm
	$(eval $(call vars,$@,neutron))
	bash scripts/gen-olm.sh

.PHONY: neutron
neutron: operator_namespace neutron_prep ## installs the operator, also runs the prep step. Set NEUTRON_IMG for custom image.
	$(eval $(call vars,$@,neutron))
	oc apply -f ${OPERATOR_DIR}

.PHONY: neutron_cleanup
neutron_cleanup: ## deletes the operator, but does not cleanup the service resources
	$(eval $(call vars,$@,neutron))
	bash scripts/operator-cleanup.sh
	${CLEANUP_DIR_CMD} ${OPERATOR_DIR}

.PHONY: neutron_deploy_prep
neutron_deploy_prep: export KIND=NeutronAPI
neutron_deploy_prep: export IMAGE=${NEUTRONAPI_DEPL_IMG}
neutron_deploy_prep: neutron_deploy_cleanup ## prepares the CR to install the service based on the service sample file NEUTRONAPI
	$(eval $(call vars,$@,neutron))
	mkdir -p ${OPERATOR_BASE_DIR} ${OPERATOR_DIR} ${DEPLOY_DIR}
	pushd ${OPERATOR_BASE_DIR} && git clone ${GIT_CLONE_OPTS} $(if $(NEUTRON_BRANCH),-b ${NEUTRON_BRANCH}) ${NEUTRON_REPO} "${OPERATOR_NAME}-operator" && popd
	cp ${NEUTRONAPI_CR} ${DEPLOY_DIR}
	bash scripts/gen-service-kustomize.sh

.PHONY: neutron_deploy
neutron_deploy: input neutron_deploy_prep ## installs the service instance using kustomize. Runs prep step in advance. Set NEUTRON_REPO and NEUTRON_BRANCH to deploy from a custom repo.
	$(eval $(call vars,$@,neutron))
	bash scripts/operator-deploy-resources.sh

.PHONY: neutron_deploy_cleanup
neutron_deploy_cleanup: namespace ## cleans up the service instance, Does not affect the operator.
	$(eval $(call vars,$@,neutron))
	oc kustomize ${DEPLOY_DIR} | oc delete --ignore-not-found=true -f -
	${CLEANUP_DIR_CMD} ${OPERATOR_BASE_DIR}/neutron-operator ${DEPLOY_DIR}
	oc rsh -t $(DBSERVICE_CONTAINER) mysql -u root --password=${PASSWORD} -e "drop database neutron;" || true

##@ CINDER
.PHONY: cinder_prep
cinder_prep: export IMAGE=${CINDER_IMG}
cinder_prep: ## creates the files to install the operator using olm
	$(eval $(call vars,$@,cinder))
	bash scripts/gen-olm.sh

.PHONY: cinder
cinder: operator_namespace cinder_prep ## installs the operator, also runs the prep step. Set CINDER_IMG for custom image.
	$(eval $(call vars,$@,cinder))
	oc apply -f ${OPERATOR_DIR}

.PHONY: cinder_cleanup
cinder_cleanup: ## deletes the operator, but does not cleanup the service resources
	$(eval $(call vars,$@,cinder))
	bash scripts/operator-cleanup.sh
	${CLEANUP_DIR_CMD} ${OPERATOR_DIR}

.PHONY: cinder_deploy_prep
cinder_deploy_prep: export KIND=Cinder
cinder_deploy_prep: cinder_deploy_cleanup ## prepares the CR to install the service based on the service sample file CINDER
	$(eval $(call vars,$@,cinder))
	mkdir -p ${OPERATOR_BASE_DIR} ${OPERATOR_DIR} ${DEPLOY_DIR}
	pushd ${OPERATOR_BASE_DIR} && git clone ${GIT_CLONE_OPTS} $(if $(CINDER_BRANCH),-b ${CINDER_BRANCH}) ${CINDER_REPO} "${OPERATOR_NAME}-operator" && popd
	cp ${CINDER_CR} ${DEPLOY_DIR}
	bash scripts/gen-service-kustomize.sh

.PHONY: cinder_deploy
cinder_deploy: input cinder_deploy_prep ## installs the service instance using kustomize. Runs prep step in advance. Set CINDER_REPO and CINDER_BRANCH to deploy from a custom repo.
	$(eval $(call vars,$@,cinder))
	bash scripts/operator-deploy-resources.sh

.PHONY: cinder_deploy_validate
cinder_deploy_validate: input ## checks that cinder was properly deployed. Set CINDER_KUTTL_DIR to use assert file from custom repo.
	kubectl-kuttl assert -n ${NAMESPACE} ${CINDER_KUTTL_DIR}/../common/assert_sample_deployment.yaml --timeout 180

.PHONY: cinder_deploy_cleanup
cinder_deploy_cleanup: namespace ## cleans up the service instance, Does not affect the operator.
	$(eval $(call vars,$@,cinder))
	oc kustomize ${DEPLOY_DIR} | oc delete --ignore-not-found=true -f -
	${CLEANUP_DIR_CMD} ${OPERATOR_BASE_DIR}/cinder-operator ${DEPLOY_DIR}
	oc rsh -t $(DBSERVICE_CONTAINER) mysql -u root --password=${PASSWORD} -e "drop database cinder;" || true

##@ RABBITMQ
.PHONY: rabbitmq_prep
rabbitmq_prep: export IMAGE=${RABBITMQ_IMG}
rabbitmq_prep: ## creates the files to install the operator using olm
	$(eval $(call vars,$@,cluster))
	bash scripts/gen-olm.sh

.PHONY: rabbitmq
rabbitmq: operator_namespace rabbitmq_prep ## installs the operator, also runs the prep step. Set RABBITMQ_IMG for custom image.
	$(eval $(call vars,$@,cluster))
	oc apply -f ${OPERATOR_DIR}

.PHONY: rabbitmq_cleanup
rabbitmq_cleanup: ## deletes the operator, but does not cleanup the service resources
	$(eval $(call vars,$@,cluster))
	bash scripts/operator-cleanup.sh
	${CLEANUP_DIR_CMD} ${OPERATOR_DIR}

.PHONY: rabbitmq_deploy_prep
rabbitmq_deploy_prep: export KIND=RabbitmqCluster
rabbitmq_deploy_prep: rabbitmq_deploy_cleanup ## prepares the CR to install the service based on the service sample file RABBITMQ
	$(eval $(call vars,$@,rabbitmq))
	mkdir -p ${OPERATOR_BASE_DIR} ${OPERATOR_DIR} ${DEPLOY_DIR}
	pushd ${OPERATOR_BASE_DIR} && git clone ${GIT_CLONE_OPTS} $(if $(RABBITMQ_BRANCH),-b ${RABBITMQ_BRANCH}) ${RABBITMQ_REPO} "${OPERATOR_NAME}-operator" && popd
	cp ${RABBITMQ_CR} ${DEPLOY_DIR}
	#bash scripts/gen-service-kustomize.sh

.PHONY: rabbitmq_deploy
rabbitmq_deploy: input rabbitmq_deploy_prep ## installs the service instance using kustomize. Runs prep step in advance. Set RABBITMQ_REPO and RABBITMQ_BRANCH to deploy from a custom repo.
	$(eval $(call vars,$@,rabbitmq))
	KIND=RabbitmqCluster NAME=rabbitmq bash scripts/gen-name-kustomize.sh
	bash scripts/operator-deploy-resources.sh

.PHONY: rabbitmq_deploy_cleanup
rabbitmq_deploy_cleanup: namespace ## cleans up the service instance, Does not affect the operator.
	$(eval $(call vars,$@,rabbitmq))
	if oc get RabbitmqCluster; then oc delete --ignore-not-found=true RabbitmqCluster rabbitmq; fi
	${CLEANUP_DIR_CMD} ${OPERATOR_BASE_DIR}/rabbitmq-operator ${DEPLOY_DIR}

##@ IRONIC
.PHONY: ironic_prep
ironic_prep: export IMAGE=${IRONIC_IMG}
ironic_prep: ## creates the files to install the operator using olm
	$(eval $(call vars,$@,ironic))
	bash scripts/gen-olm.sh

.PHONY: ironic
ironic: operator_namespace ironic_prep ## installs the operator, also runs the prep step. Set IRONIC_IMG for custom image.
	$(eval $(call vars,$@,ironic))
	oc apply -f ${OPERATOR_DIR}

.PHONY: ironic_cleanup
ironic_cleanup: ## deletes the operator, but does not cleanup the service resources
	$(eval $(call vars,$@,ironic))
	bash scripts/operator-cleanup.sh
	${CLEANUP_DIR_CMD} ${OPERATOR_DIR}

.PHONY: ironic_deploy_prep
ironic_deploy_prep: export KIND=Ironic
ironic_deploy_prep: export IMAGE=${IRONICAPI_DEPL_IMG},${IRONICCON_DEPL_IMG},${IRONICPXE_DEPL_IMG},${IRONICINS_DEPL_IMG},${IRONICPXE_DEPL_IMG},${IRONICNAG_DEPL_IMG}
ironic_deploy_prep: export IMAGE_PATH=ironicAPI/containerImage,ironicConductors/0/containerImage,ironicConductors/0/pxeContainerImage,ironicInspector/containerImage,ironicInspector/pxeContainerImage,ironicNeutronAgent/containerImage
ironic_deploy_prep: ironic_deploy_cleanup ## prepares the CR to install the service based on the service sample file IRONIC
	$(eval $(call vars,$@,ironic))
	mkdir -p ${OPERATOR_BASE_DIR} ${OPERATOR_DIR} ${DEPLOY_DIR}
	pushd ${OPERATOR_BASE_DIR} && git clone ${GIT_CLONE_OPTS} $(if $(IRONIC_BRANCH),-b ${IRONIC_BRANCH}) ${IRONIC_REPO} "${OPERATOR_NAME}-operator" && popd
	cp ${IRONIC_CR} ${DEPLOY_DIR}
	bash scripts/gen-service-kustomize.sh

.PHONY: ironic_deploy
ironic_deploy: input ironic_deploy_prep ## installs the service instance using kustomize. Runs prep step in advance. Set IRONIC_REPO and IRONIC_BRANCH to deploy from a custom repo.
	$(eval $(call vars,$@,ironic))
	bash scripts/operator-deploy-resources.sh

.PHONY: ironic_deploy_cleanup
ironic_deploy_cleanup: namespace ## cleans up the service instance, Does not affect the operator.
	$(eval $(call vars,$@,ironic))
	oc kustomize ${DEPLOY_DIR} | oc delete --ignore-not-found=true -f -
	${CLEANUP_DIR_CMD} ${OPERATOR_BASE_DIR}/ironic-operator ${DEPLOY_DIR}
	oc rsh -t $(DBSERVICE_CONTAINER) mysql -u root --password=${PASSWORD} -e "drop database ironic;" || true
	oc rsh -t $(DBSERVICE_CONTAINER) mysql -u root --password=${PASSWORD} -e "drop database ironic_inspector;" || true

##@ OCTAVIA
.PHONY: octavia_prep
octavia_prep: export IMAGE=${OCTAVIA_IMG}
octavia_prep: ## creates the files to install the operator using olm
	$(eval $(call vars,$@,octavia))
	bash scripts/gen-olm.sh

.PHONY: octavia
octavia: operator_namespace octavia_prep ## installs the operator, also runs the prep step. Set OCTAVIA_IMG for custom image.
	$(eval $(call vars,$@,octavia))
	oc apply -f ${OPERATOR_DIR}

.PHONY: octavia_cleanup
octavia_cleanup: ## deletes the operator, but does not cleanup the service resources
	$(eval $(call vars,$@,octavia))
	bash scripts/operator-cleanup.sh
	${CLEANUP_DIR_CMD} ${OPERATOR_DIR}

.PHONY: octavia_deploy_prep
octavia_deploy_prep: export KIND=Octavia
octavia_deploy_prep: octavia_deploy_cleanup ## prepares the CR to install the service based on the service sample file OCTAVIA
	$(eval $(call vars,$@,octavia))
	mkdir -p ${OPERATOR_BASE_DIR} ${OPERATOR_DIR} ${DEPLOY_DIR}
	pushd ${OPERATOR_BASE_DIR} && git clone ${GIT_CLONE_OPTS} $(if $(OCTAVIA_BRANCH),-b ${OCTAVIA_BRANCH}) ${OCTAVIA_REPO} "${OPERATOR_NAME}-operator" && popd
	cp ${OCTAVIA_CR} ${DEPLOY_DIR}
	bash scripts/gen-service-kustomize.sh

.PHONY: octavia_deploy
octavia_deploy: input octavia_deploy_prep ## installs the service instance using kustomize. Runs prep step in advance. Set OCTAVIA_REPO and OCTAVIA_BRANCH to deploy from a custom repo.
	$(eval $(call vars,$@,octavia))
	bash scripts/operator-deploy-resources.sh

.PHONY: octavia_deploy_validate
octavia_deploy_validate: input ## checks that octavia was properly deployed. Set OCTAVIA_KUTTL_DIR to use assert file from custom repo.
	kubectl-kuttl assert -n ${NAMESPACE} ${OCTAVIA_KUTTL_DIR}/../common/assert_sample_deployment.yaml --timeout 180

.PHONY: octavia_deploy_cleanup
octavia_deploy_cleanup: namespace ## cleans up the service instance, Does not affect the operator.
	$(eval $(call vars,$@,octavia))
	oc kustomize ${DEPLOY_DIR} | oc delete --ignore-not-found=true -f -
	${CLEANUP_DIR_CMD} ${OPERATOR_BASE_DIR}/octavia-operator ${DEPLOY_DIR}
	oc rsh -t $(DBSERVICE_CONTAINER) mysql -u root --password=${PASSWORD} -e "drop database octavia;" || true

##@ NOVA
.PHONY: nova_prep
nova_prep: export IMAGE=${NOVA_IMG}
nova_prep: ## creates the files to install the operator using olm
	$(eval $(call vars,$@,nova))
	bash scripts/gen-olm.sh

.PHONY: nova
nova: operator_namespace nova_prep ## installs the operator, also runs the prep step. Set NOVA_IMG for custom image.
	$(eval $(call vars,$@,nova))
	oc apply -f ${OPERATOR_DIR}

.PHONY: nova_cleanup
nova_cleanup: ## deletes the operator, but does not cleanup the service resources
	$(eval $(call vars,$@,nova))
	bash scripts/operator-cleanup.sh
	${CLEANUP_DIR_CMD} ${OPERATOR_DIR}

.PHONY: nova_deploy_prep
nova_deploy_prep: export KIND=Nova
# TOOD(gibi): the tooling expect a containerImage at the top level
# but for projects like Cinder and Nova where there are multiple services with
# different images this customization does not make sense. Make this
# customization optional in the tooling.
nova_deploy_prep: nova_deploy_cleanup ## prepares the CR to install the service based on the service sample file NOVA
	$(eval $(call vars,$@,nova))
	mkdir -p ${OPERATOR_BASE_DIR} ${OPERATOR_DIR} ${DEPLOY_DIR}
	pushd ${OPERATOR_BASE_DIR} && git clone ${GIT_CLONE_OPTS} $(if $(NOVA_BRANCH),-b ${NOVA_BRANCH}) ${NOVA_REPO} "${OPERATOR_NAME}-operator" && popd
	cp ${NOVA_CR} ${DEPLOY_DIR}
	bash scripts/gen-service-kustomize.sh

.PHONY: nova_deploy
nova_deploy: input nova_deploy_prep ## installs the service instance using kustomize. Runs prep step in advance. Set NOVA_REPO and NOVA_BRANCH to deploy from a custom repo.
	$(eval $(call vars,$@,nova))
	bash scripts/operator-deploy-resources.sh

.PHONY: nova_deploy_cleanup
nova_deploy_cleanup: namespace ## cleans up the service instance, Does not affect the operator.
	$(eval $(call vars,$@,nova))
	oc kustomize ${DEPLOY_DIR} | oc delete --ignore-not-found=true -f -
	${CLEANUP_DIR_CMD} ${OPERATOR_BASE_DIR}/nova-operator ${DEPLOY_DIR}
	oc rsh $(DBSERVICE_CONTAINER) mysql -u root --password=${PASSWORD} -ss -e "show databases like 'nova_%';" | xargs -I '{}' oc rsh $(DBSERVICE_CONTAINER) mysql -u root --password=${PASSWORD} -ss -e "drop database {};"

##@ KUTTL tests

.PHONY: mariadb_kuttl_run
mariadb_kuttl_run: ## runs kuttl tests for the mariadb operator, assumes that everything needed for running the test was deployed beforehand.
	kubectl-kuttl test --config ${MARIADB_KUTTL_CONF} ${MARIADB_KUTTL_DIR}

.PHONY: mariadb_kuttl
mariadb_kuttl: input openstack_crds deploy_cleanup mariadb_deploy_prep mariadb  ## runs kuttl tests for the mariadb operator. Installs openstack crds and keystone operators and cleans up previous deployments before running the tests and, add cleanup after running the tests.
	$(eval $(call vars,$@,mariadb))
	make wait
	make mariadb_kuttl_run
	make deploy_cleanup
	make mariadb_cleanup

.PHONY: keystone_kuttl_run
keystone_kuttl_run: ## runs kuttl tests for the keystone operator, assumes that everything needed for running the test was deployed beforehand.
	KEYSTONE_KUTTL_DIR=${KEYSTONE_KUTTL_DIR} kubectl-kuttl test --config ${KEYSTONE_KUTTL_CONF} ${KEYSTONE_KUTTL_DIR} --namespace ${NAMESPACE}

.PHONY: keystone_kuttl
keystone_kuttl: export NAMESPACE = ${KEYSTONE_KUTTL_NAMESPACE}
# Set the value of $KEYSTONE_KUTTL_NAMESPACE if you want to run the keystone
# kuttl tests in a namespace different than the default (keystone-kuttl-tests)
keystone_kuttl: input openstack_crds deploy_cleanup mariadb mariadb_deploy mariadb_deploy_validate keystone_deploy_prep keystone ## runs kuttl tests for the keystone operator. Installs openstack crds and keystone operators and cleans up previous deployments before running the tests and, add cleanup after running the tests.
	make keystone_kuttl_run
	make deploy_cleanup
	make keystone_cleanup
	make mariadb_cleanup
	bash scripts/restore-namespace.sh

.PHONY: cinder_kuttl_run
cinder_kuttl_run: ## runs kuttl tests for the cinder operator, assumes that everything needed for running the test was deployed beforehand.
	kubectl-kuttl test --config ${CINDER_KUTTL_CONF} ${CINDER_KUTTL_DIR}

.PHONY: cinder_kuttl
<<<<<<< HEAD
cinder_kuttl: input openstack_crds deploy_cleanup mariadb mariadb_deploy rabbitmq rabbitmq_deploy keystone_deploy_prep keystone keystone_deploy cinder_deploy_prep cinder infra mariadb_deploy_validate ## runs kuttl tests for the cinder operator. Installs openstack crds and cinder operators and cleans up previous deployments before running the tests and, add cleanup after running the tests.
=======
cinder_kuttl: input openstack_crds openstack_storage_crds deploy_cleanup mariadb mariadb_deploy rabbitmq rabbitmq_deploy keystone_deploy_prep keystone keystone_deploy cinder_deploy_prep cinder infra mariadb_deploy_validate ## runs kuttl tests for the cinder operator. Installs openstack crds and cinder operators and cleans up previous deployments before running the tests and, add cleanup after running the tests.
>>>>>>> b0b3b7ac
	make cinder_kuttl_run
	make infra_cleanup
	make rabbitmq_deploy_cleanup
	make rabbitmq_cleanup
	make deploy_cleanup
	make cinder_cleanup
	make keystone_cleanup
	make mariadb_cleanup

.PHONY: neutron_kuttl_run
neutron_kuttl_run: ## runs kuttl tests for the neutron operator, assumes that everything needed for running the test was deployed beforehand.
	kubectl-kuttl test --config ${NEUTRON_KUTTL_CONF} ${NEUTRON_KUTTL_DIR}

.PHONY: neutron_kuttl
neutron_kuttl: input openstack_crds deploy_cleanup mariadb neutron_deploy_prep neutron mariadb_deploy keystone rabbitmq keystone_deploy ovn rabbitmq_deploy infra ovn_deploy   mariadb_deploy_validate ## runs kuttl tests for the neutron operator. Installs openstack crds and mariadb, keystone, rabbitmq, ovn, infra and neutron operators and cleans up previous deployments before running the tests and, add cleanup after running the tests.
	$(eval $(call vars,$@,neutron))
	make wait
	make neutron_kuttl_run
	make rabbitmq_deploy_cleanup
	make ovn_deploy_cleanup
	make deploy_cleanup
	make neutron_cleanup
	make ovn_cleanup
	make infra_cleanup
	make rabbitmq_cleanup
	make keystone_cleanup
	make mariadb_cleanup

.PHONY: octavia_kuttl_run
octavia_kuttl_run: ## runs kuttl tests for the octavia operator, assumes that everything needed for running the test was deployed beforehand.
	kubectl-kuttl test --config ${OCTAVIA_KUTTL_CONF} ${OCTAVIA_KUTTL_DIR}

.PHONY: octavia_kuttl
octavia_kuttl: input openstack_crds deploy_cleanup mariadb mariadb_deploy keystone ovn octavia_deploy_prep octavia ovn_deploy keystone_deploy mariadb_deploy_validate ## runs kuttl tests for the octavia operator. Installs openstack crds and mariadb, keystone, octavia, ovn operators and cleans up previous deployments before running the tests and, add cleanup after running the tests.
	$(eval $(call vars,$@,octavia))
	make wait
	make octavia_kuttl_run
	make ovn_deploy_cleanup
	make deploy_cleanup
	make octavia_cleanup
	make ovn_cleanup
	make keystone_cleanup
	make mariadb_cleanup

.PHONY: ovn_kuttl_run
ovn_kuttl_run: ## runs kuttl tests for the ovn operator, assumes that everything needed for running the test was deployed beforehand.
	kubectl-kuttl test --config ${OVN_KUTTL_CONF} ${OVN_KUTTL_DIR}

.PHONY: ovn_kuttl
ovn_kuttl: input openstack_crds deploy_cleanup ovn_deploy_prep ovn ## runs kuttl tests for the ovn operator. Installs openstack crds and ovn operator and cleans up previous deployments before running the tests and, add cleanup after running the tests.
	$(eval $(call vars,$@,ovn))
	make wait
	make ovn_kuttl_run
	make deploy_cleanup
	make ovn_cleanup

<<<<<<< HEAD
=======
.PHONY: infra_kuttl_run
infra_kuttl_run: ## runs kuttl tests for the infra operator, assumes that everything needed for running the test was deployed beforehand.
	kubectl-kuttl test --config ${INFRA_KUTTL_CONF} ${INFRA_KUTTL_DIR}

.PHONY: infra_kuttl
infra_kuttl: namespace input openstack_crds deploy_cleanup mariadb keystone rabbitmq mariadb_deploy keystone_deploy rabbitmq_deploy infra ## runs kuttl tests for the infra operator. Installs openstack crds and mariadb, keystone, infra, ovn operators and cleans up previous deployments before running the tests and, add cleanup after running the tests.
	make infra_kuttl_run
	make deploy_cleanup
	make infra_cleanup
	make rabbitmq_cleanup
	make keystone_cleanup
	make mariadb_cleanup

>>>>>>> b0b3b7ac
.PHONY: ironic_kuttl_run
ironic_kuttl_run: ## runs kuttl tests for the ironic operator, assumes that everything needed for running the test was deployed beforehand.
	kubectl-kuttl test --config ${IRONIC_KUTTL_CONF} ${IRONIC_KUTTL_DIR}

.PHONY: ironic_kuttl
ironic_kuttl: input openstack_crds deploy_cleanup mariadb mariadb_deploy keystone keystone_deploy ironic ironic_deploy_prep ironic_deploy  ## runs kuttl tests for the ironic operator. Installs openstack crds and keystone operators and cleans up previous deployments before running the tests and, add cleanup after running the tests.
	$(eval $(call vars,$@,ironic))
	make wait
	make ironic_kuttl_run
	make deploy_cleanup
	make ironic_cleanup
	make keystone_cleanup
	make mariadb_cleanup

.PHONY: ironic_kuttl_crc
ironic_kuttl_crc: crc_storage ironic_kuttl

.PHONY: heat_kuttl_run
heat_kuttl_run: ## runs kuttl tests for the heat operator, assumes that everything needed for running the test was deployed beforehand.
	kubectl-kuttl test --config ${HEAT_KUTTL_CONF} ${HEAT_KUTTL_DIR}

.PHONY: heat_kuttl
heat_kuttl: input openstack_crds deploy_cleanup mariadb mariadb_deploy keystone keystone_deploy rabbitmq rabbitmq_deploy infra heat heat_deploy_prep  ## runs kuttl tests for the heat operator. Installs openstack crds and keystone operators and cleans up previous deployments before running the tests and, add cleanup after running the tests.
	$(eval $(call vars,$@,heat))
	make wait
	make heat_kuttl_run
	make deploy_cleanup
	make rabbitmq_deploy_cleanup
	make infra_cleanup
	make rabbitmq_cleanup
	make heat_cleanup
	make keystone_cleanup
	make mariadb_cleanup

.PHONY: heat_kuttl_crc
heat_kuttl_crc: crc_storage heat_kuttl

.PHONY: ansibleee_kuttl_run
ansibleee_kuttl_run: ## runs kuttl tests for the openstack-ansibleee operator, assumes that everything needed for running the test was deployed beforehand.
	kubectl-kuttl test --config ${ANSIBLEEE_KUTTL_CONF} ${ANSIBLEEE_KUTTL_DIR}

.PHONY: ansibleee_kuttl_cleanup
ansibleee_kuttl_cleanup:
	$(eval $(call vars,$@,openstack-ansibleee))
	${CLEANUP_DIR_CMD} ${OPERATOR_BASE_DIR}/openstack-ansibleee-operator

.PHONY: ansibleee_kuttl_prep
ansibleee_kuttl_prep: ansibleee_kuttl_cleanup
	$(eval $(call vars,$@,openstack-ansibleee))
	mkdir -p ${OPERATOR_BASE_DIR} ${OPERATOR_DIR}
	pushd ${OPERATOR_BASE_DIR} && git clone ${GIT_CLONE_OPTS} $(if $(ANSIBLEEE_BRANCH),-b ${ANSIBLEEE_BRANCH}) ${ANSIBLEEE_REPO} "${OPERATOR_NAME}-operator" && popd

.PHONY: ansibleee_kuttl
ansibleee_kuttl: input openstack_crds ansibleee_kuttl_prep ansibleee ## runs kuttl tests for the openstack-ansibleee operator. Installs openstack crds and openstack-ansibleee operator and cleans up previous deployments before running the tests and, add cleanup after running the tests.
	make ansibleee_kuttl_run
	make ansibleee_cleanup

.PHONY: dataplane_kuttl_run
dataplane_kuttl_run: ## runs kuttl tests for the openstack-dataplane operator, assumes that everything needed for running the test was deployed beforehand.
	kubectl-kuttl test --config ${DATAPLANE_KUTTL_CONF} ${DATAPLANE_KUTTL_DIR}

.PHONY: dataplane_kuttl_cleanup
dataplane_kuttl_cleanup:
	$(eval $(call vars,$@,openstack-dataplane))
	${CLEANUP_DIR_CMD} ${OPERATOR_BASE_DIR}/dataplane-operator

.PHONY: dataplane_kuttl_prep
dataplane_kuttl_prep: dataplane_kuttl_cleanup
	$(eval $(call vars,$@,dataplane))
	mkdir -p ${OPERATOR_BASE_DIR} ${OPERATOR_DIR}
	pushd ${OPERATOR_BASE_DIR} && git clone ${GIT_CLONE_OPTS} $(if $(DATAPLANE_BRANCH),-b ${DATAPLANE_BRANCH}) ${DATAPLANE_REPO} "${OPERATOR_NAME}-operator" && popd
	oc apply -f ${OPERATOR_BASE_DIR}/${OPERATOR_NAME}-operator/config/services
	# Kuttl tests require the SSH key secret to exist
	devsetup/scripts/gen-ansibleee-ssh-key.sh

.PHONY: dataplane_kuttl
<<<<<<< HEAD
# dataplane must come before dataplane_kuttl_prep since dataplane creates the CRDs
dataplane_kuttl: input openstack_crds dataplane dataplane_kuttl_prep ansibleee ## runs kuttl tests for the openstack-dataplane operator. Installs openstack crds and openstack-dataplane operator and cleans up previous deployments before running the tests and, add cleanup after running the tests.
=======
dataplane_kuttl: input openstack_crds dataplane_kuttl_prep dataplane ansibleee ## runs kuttl tests for the openstack-dataplane operator. Installs openstack crds and openstack-dataplane operator and cleans up previous deployments before running the tests and, add cleanup after running the tests.
>>>>>>> b0b3b7ac
	$(eval $(call vars,$@,dataplane))
	make wait
	make dataplane_kuttl_run
	make deploy_cleanup
	make cleanup

.PHONY: glance_kuttl_run
glance_kuttl_run: ## runs kuttl tests for the glance operator, assumes that everything needed for running the test was deployed beforehand.
	kubectl-kuttl test --config ${GLANCE_KUTTL_CONF} ${GLANCE_KUTTL_DIR}

.PHONY: glance_kuttl
<<<<<<< HEAD
glance_kuttl: input openstack_crds deploy_cleanup mariadb mariadb_deploy keystone keystone_deploy glance_deploy_prep glance ## runs kuttl tests for the glance operator. Installs openstack and openstack-storage crds, mariadb, keystone and glance operators and cleans up previous deployments before running the tests and, add cleanup after running the tests.
=======
glance_kuttl: input openstack_crds openstack_storage_crds deploy_cleanup mariadb mariadb_deploy keystone keystone_deploy glance_deploy_prep glance ## runs kuttl tests for the glance operator. Installs openstack and openstack-storage crds, mariadb, keystone and glance operators and cleans up previous deployments before running the tests and, add cleanup after running the tests.
>>>>>>> b0b3b7ac
	$(eval $(call vars,$@,glance))
	make wait
	make glance_kuttl_run
	make deploy_cleanup
	make cleanup

.PHONY: horizon_kuttl_run
horizon_kuttl_run: ## runs kuttl tests for the horizon operator, assumes that everything needed for running the test was deployed beforehand.
	kubectl-kuttl test --config ${HORIZON_KUTTL_CONF} ${HORIZON_KUTTL_DIR}

.PHONY: horizon_kuttl
<<<<<<< HEAD
horizon_kuttl: input openstack_crds deploy_cleanup mariadb mariadb_deploy keystone keystone_deploy infra horizon_deploy_prep horizon ## runs kuttl tests for the horizon operator. Installs openstack and openstack-storage crds, mariadb, keystone and horizon operators and cleans up previous deployments before running the tests and, add cleanup after running the tests.
=======
horizon_kuttl: input openstack_crds openstack_storage_crds deploy_cleanup mariadb mariadb_deploy keystone keystone_deploy infra horizon_deploy_prep horizon ## runs kuttl tests for the horizon operator. Installs openstack and openstack-storage crds, mariadb, keystone and horizon operators and cleans up previous deployments before running the tests and, add cleanup after running the tests.
>>>>>>> b0b3b7ac
	$(eval $(call vars,$@,horizon))
	make wait
	make horizon_kuttl_run
	make deploy_cleanup
	make cleanup
	make infra_cleanup

<<<<<<< HEAD
.PHONY: openstack_kuttl_run
openstack_kuttl_run: ## runs kuttl tests for the openstack operator, assumes that everything needed for running the test was deployed beforehand.
	kubectl-kuttl test --config ${OPENSTACK_KUTTL_CONF} ${OPENSTACK_KUTTL_DIR}

.PHONY: openstack_kuttl
openstack_kuttl: export NAMESPACE = ${OPENSTACK_KUTTL_NAMESPACE}
openstack_kuttl: namespace input deploy_cleanup openstack ## runs kuttl tests for the openstack operator. Installs openstack crds and the openstack operator, cleans up previous deployments before running the tests and, cleans up after running the tests.
	$(eval $(call vars,$@,openstack))
	make wait
	make openstack_kuttl_run
	make openstack_deploy_cleanup
	make openstack_cleanup

=======
>>>>>>> b0b3b7ac
##@ HORIZON
.PHONY: horizon_prep
horizon_prep: export IMAGE=${HORIZON_IMG}
horizon_prep: ## creates the files to install the operator using olm
	$(eval $(call vars,$@,horizon))
	bash scripts/gen-olm.sh

.PHONY: horizon
horizon: operator_namespace horizon_prep ## installs the operator, also runs the prep step. Set HORIZON_IMG for custom image.
	$(eval $(call vars,$@,horizon))
	oc apply -f ${OPERATOR_DIR}

.PHONY: horizon_cleanup
horizon_cleanup: ## deletes the operator, but does not cleanup the service resources
	$(eval $(call vars,$@,horizon))
	bash scripts/operator-cleanup.sh
	${CLEANUP_DIR_CMD} ${OPERATOR_DIR}

.PHONY: horizon_deploy_prep
horizon_deploy_prep: export KIND=Horizon
horizon_deploy_prep: export IMAGE=${HORIZON_DEPL_IMG}
horizon_deploy_prep: horizon_deploy_cleanup ## prepares the CR to install the service based on the service sample file HORIZON
	$(eval $(call vars,$@,horizon))
	mkdir -p ${OPERATOR_BASE_DIR} ${OPERATOR_DIR} ${DEPLOY_DIR}
	pushd ${OPERATOR_BASE_DIR} && git clone ${GIT_CLONE_OPTS} $(if $(HORIZON_BRANCH),-b ${HORIZON_BRANCH}) ${HORIZON_REPO} "${OPERATOR_NAME}-operator" && popd
	cp ${HORIZON_CR} ${DEPLOY_DIR}
	bash scripts/gen-service-kustomize.sh

.PHONY: horizon_deploy
horizon_deploy: input horizon_deploy_prep ## installs the service instance using kustomize. Runs prep step in advance. Set HORIZON_REPO and HORIZON_BRANCH to deploy from a custom repo.
	$(eval $(call vars,$@,horizon))
	bash scripts/operator-deploy-resources.sh

.PHONY: horizon_deploy_cleanup
horizon_deploy_cleanup: ## cleans up the service instance, Does not affect the operator.
	$(eval $(call vars,$@,horizon))
	oc kustomize ${DEPLOY_DIR} | oc delete --ignore-not-found=true -f -
	${CLEANUP_DIR_CMD} ${OPERATOR_BASE_DIR}/horizon-operator ${DEPLOY_DIR}

##@ HEAT
.PHONY: heat_prep
heat_prep: export IMAGE=${HEAT_IMG}
heat_prep: ## creates the files to install the operator using olm
	$(eval $(call vars,$@,heat))
	bash scripts/gen-olm.sh

.PHONY: heat
heat: operator_namespace heat_prep ## installs the operator, also runs the prep step. Set HEAT_IMG for custom image.
	$(eval $(call vars,$@,heat))
	oc apply -f ${OPERATOR_DIR}

.PHONY: heat_cleanup
heat_cleanup: ## deletes the operator, but does not cleanup the service resources
	$(eval $(call vars,$@,heat))
	bash scripts/operator-cleanup.sh
	${CLEANUP_DIR_CMD} ${OPERATOR_DIR}

.PHONY: heat_deploy_prep
heat_deploy_prep: export KIND=Heat
heat_deploy_prep: export IMAGE=${HEATAPI_DEPL_IMG},${HEATENGINE_DEPL_IMG}
heat_deploy_prep: export IMAGE_PATH=heatAPI/containerImage,heatEngine/containerImage
heat_deploy_prep: heat_deploy_cleanup ## prepares the CR to install the service based on the service sample file HEAT
	$(eval $(call vars,$@,heat))
	mkdir -p ${OPERATOR_BASE_DIR} ${OPERATOR_DIR} ${DEPLOY_DIR}
	pushd ${OPERATOR_BASE_DIR} && git clone ${GIT_CLONE_OPTS} $(if $(HEAT_BRANCH),-b ${HEAT_BRANCH}) ${HEAT_REPO} "${OPERATOR_NAME}-operator" && popd
	cp ${HEAT_CR} ${DEPLOY_DIR}
	bash scripts/gen-service-kustomize.sh

.PHONY: heat_deploy
heat_deploy: input heat_deploy_prep ## installs the service instance using kustomize. Runs prep step in advance. Set HEAT_REPO and HEAT_BRANCH to deploy from a custom repo.
	$(eval $(call vars,$@,heat))
	bash scripts/operator-deploy-resources.sh

.PHONY: heat_deploy_cleanup
heat_deploy_cleanup: ## cleans up the service instance, Does not affect the operator.
	$(eval $(call vars,$@,heat))
	oc kustomize ${DEPLOY_DIR} | oc delete --ignore-not-found=true -f -
	${CLEANUP_DIR_CMD} ${OPERATOR_BASE_DIR}/heat-operator ${DEPLOY_DIR}

##@ ANSIBLEEE
.PHONY: ansibleee_prep
ansibleee_prep: export IMAGE=${ANSIBLEEE_IMG}
ansibleee_prep: ## creates the files to install the operator using olm
	$(eval $(call vars,$@,openstack-ansibleee))
	bash scripts/gen-olm.sh

.PHONY: ansibleee
ansibleee: operator_namespace ansibleee_prep ## installs the operator, also runs the prep step. Set ansibleee_IMG for custom image.
	$(eval $(call vars,$@,openstack-ansibleee))
	oc apply -f ${OPERATOR_DIR}

.PHONY: ansibleee_cleanup
ansibleee_cleanup: ## deletes the operator, but does not cleanup the service resources
	$(eval $(call vars,$@,openstack-ansibleee))
	bash scripts/operator-cleanup.sh
	${CLEANUP_DIR_CMD} ${OPERATOR_DIR}

##@ BAREMETAL
.PHONY: baremetal_prep
baremetal_prep: export IMAGE=${BAREMETAL_IMG}
baremetal_prep: ## creates the files to install the operator using olm
	$(eval $(call vars,$@,openstack-baremetal))
	bash scripts/gen-olm.sh

.PHONY: baremetal
baremetal: operator_namespace baremetal_prep ## installs the operator, also runs the prep step. Set BAREMETAL_IMG for custom image.
	$(eval $(call vars,$@,openstack-baremetal))
	oc apply -f ${OPERATOR_DIR}

.PHONY: baremetal_cleanup
baremetal_cleanup: ## deletes the operator, but does not cleanup the service resources
	$(eval $(call vars,$@,openstack-baremetal))
	bash scripts/operator-cleanup.sh
	${CLEANUP_DIR_CMD} ${OPERATOR_DIR}

##@ DATAPLANE
.PHONY: dataplane_prep
dataplane_prep: export IMAGE=${DATAPLANE_IMG}
dataplane_prep: ## creates the files to install the operator using olm
	$(eval $(call vars,$@,dataplane))
	bash scripts/gen-olm.sh

.PHONY: dataplane
dataplane: operator_namespace dataplane_prep ## installs the operator, also runs the prep step. Set DATAPLANE_IMG for custom image.
	$(eval $(call vars,$@,dataplane))
	oc apply -f ${OPERATOR_DIR}

.PHONY: dataplane_cleanup
dataplane_cleanup: ## deletes the operator, but does not cleanup the service resources
	$(eval $(call vars,$@,dataplane))
	bash scripts/operator-cleanup.sh
	${CLEANUP_DIR_CMD} ${OPERATOR_DIR}

##@ CEPH
.PHONY: ceph_help
ceph_help: export IMAGE=${CEPH_IMG}
ceph_help: ## Ceph helper
	$(eval $(call vars,$@,ceph))
	bash scripts/gen-ceph-kustomize.sh "help" "full"

.PHONY: ceph
ceph: export IMAGE=${CEPH_IMG}
ceph: namespace ## deploy the Ceph Pod
	$(eval $(call vars,$@,ceph))
	bash scripts/gen-ceph-kustomize.sh "build"
	bash scripts/operator-deploy-resources.sh
	bash scripts/gen-ceph-kustomize.sh "isready"
	bash scripts/gen-ceph-kustomize.sh "cephfs"
	bash scripts/gen-ceph-kustomize.sh "pools"
	bash scripts/gen-ceph-kustomize.sh "secret"

.PHONY: ceph_cleanup
ceph_cleanup: ## deletes the ceph pod
	$(eval $(call vars,$@,ceph))
	oc kustomize ${DEPLOY_DIR} | oc delete --ignore-not-found=true -f -
	${CLEANUP_DIR_CMD} ${DEPLOY_DIR}

##@ NMSTATE
.PHONY: nmstate
nmstate: export NAMESPACE=openshift-nmstate
nmstate: ## installs nmstate operator in the openshift-nmstate namespace
	$(eval $(call vars,$@,nmstate))
	bash scripts/gen-namespace.sh
	oc apply -f ${OUT}/${NAMESPACE}/namespace.yaml
	sleep 2
	bash scripts/gen-olm-nmstate.sh
	oc apply -f ${OPERATOR_DIR}
	while ! (oc get pod --no-headers=true -l app=kubernetes-nmstate-operator -n ${NAMESPACE}| grep "nmstate-operator"); do sleep 10; done
	oc wait pod -n ${NAMESPACE} --for condition=Ready -l app=kubernetes-nmstate-operator --timeout=300s
	oc apply -f ${DEPLOY_DIR}
	while ! (oc get pod --no-headers=true -l component=kubernetes-nmstate-handler -n ${NAMESPACE}| grep "nmstate-handler"); do sleep 10; done
	oc wait pod -n ${NAMESPACE} -l component=kubernetes-nmstate-handler --for condition=Ready --timeout=300s
	while ! (oc get pod --no-headers=true -l component=kubernetes-nmstate-webhook -n ${NAMESPACE}| grep "nmstate-webhook"); do sleep 10; done
	oc wait pod -n ${NAMESPACE} -l component=kubernetes-nmstate-webhook --for condition=Ready --timeout=300s

.PHONY: nncp
nncp: export INTERFACE=${NNCP_INTERFACE}
nncp: ## installs the nncp resources to configure the interface connected to the edpm node, right now only single nic vlan. Interface referenced via NNCP_INTERFACE
	$(eval $(call vars,$@,nncp))
	WORKERS='$(shell oc get nodes -l node-role.kubernetes.io/worker -o jsonpath="{.items[*].metadata.name}")' \
	bash scripts/gen-nncp.sh
	oc apply -f ${DEPLOY_DIR}/
	oc wait nncp -l osp/interface=${NNCP_INTERFACE} --for condition=available --timeout=240s

.PHONY: nncp_cleanup
nncp_cleanup: export INTERFACE=${NNCP_INTERFACE}
nncp_cleanup: ## unconfigured nncp configuration on worker node and deletes the nncp resource
	$(eval $(call vars,$@,nncp))
	sed -i 's/state: up/state: absent/' ${DEPLOY_DIR}/*_nncp.yaml
	oc apply -f ${DEPLOY_DIR}/
	oc wait nncp -l osp/interface=${NNCP_INTERFACE} --for condition=available --timeout=120s
	oc delete --ignore-not-found=true -f ${DEPLOY_DIR}/
	${CLEANUP_DIR_CMD} ${DEPLOY_DIR}

.PHONY: netattach
netattach: export INTERFACE=${NNCP_INTERFACE}
netattach: namespace ## Creates network-attachment-definitions for the networks the workers are attached via nncp
	$(eval $(call vars,$@,netattach))
	bash scripts/gen-netatt.sh
	oc apply -f ${DEPLOY_DIR}/

.PHONY: netattach_cleanup
netattach_cleanup: ## Deletes the network-attachment-definitions
	$(eval $(call vars,$@,netattach))
	oc delete --ignore-not-found=true -f ${DEPLOY_DIR}/
	${CLEANUP_DIR_CMD} ${DEPLOY_DIR}

##@ METALLB
.PHONY: metallb
metallb: export NAMESPACE=metallb-system
metallb: export INTERFACE=${NNCP_INTERFACE}
metallb: ## installs metallb operator in the metallb-system namespace
	$(eval $(call vars,$@,metallb))
	bash scripts/gen-namespace.sh
	oc apply -f ${OUT}/${NAMESPACE}/namespace.yaml
	sleep 2
	bash scripts/gen-olm-metallb.sh
	oc apply -f ${OPERATOR_DIR}
	while ! (oc get pod --no-headers=true -l control-plane=controller-manager -n ${NAMESPACE}| grep "metallb-operator-controller"); do sleep 10; done
	oc wait pod -n ${NAMESPACE} --for condition=Ready -l control-plane=controller-manager --timeout=300s
	while ! (oc get pod --no-headers=true -l component=webhook-server -n ${NAMESPACE}| grep "metallb-operator-webhook"); do sleep 10; done
	oc wait pod -n ${NAMESPACE} --for condition=Ready -l component=webhook-server --timeout=300s
	oc apply -f ${DEPLOY_DIR}/deploy_operator.yaml
	while ! (oc get pod --no-headers=true -l component=speaker -n ${NAMESPACE} | grep "speaker"); do sleep 10; done
	oc wait pod -n ${NAMESPACE} -l component=speaker --for condition=Ready --timeout=300s

.PHONY: metallb_config
metallb_config: export NAMESPACE=metallb-system
metallb_config: export INTERFACE=${NNCP_INTERFACE}
metallb_config: ## creates the IPAddressPools and l2advertisement resources
	$(eval $(call vars,$@,metallb))
	bash scripts/gen-olm-metallb.sh
	oc apply -f ${DEPLOY_DIR}/ipaddresspools.yaml
	oc apply -f ${DEPLOY_DIR}/l2advertisement.yaml

.PHONY: metallb_config_cleanup
metallb_config_cleanup: export NAMESPACE=metallb-system
metallb_config_cleanup: ## deletes the IPAddressPools and l2advertisement resources
	$(eval $(call vars,$@,metallb))
	oc delete --ignore-not-found=true -f ${DEPLOY_DIR}/ipaddresspools.yaml
	oc delete --ignore-not-found=true -f ${DEPLOY_DIR}/l2advertisement.yaml
	${CLEANUP_DIR_CMD} ${DEPLOY_DIR}/ipaddresspools.yaml ${DEPLOY_DIR}/l2advertisement.yaml

##@ MANILA
.PHONY: manila_prep
manila_prep: export IMAGE=${MANILA_IMG}
manila_prep: ## creates the files to install the operator using olm
	$(eval $(call vars,$@,manila))
	bash scripts/gen-olm.sh

.PHONY: manila
manila: operator_namespace manila_prep ## installs the operator, also runs the prep step. Set MANILA_IMG for custom image.
	$(eval $(call vars,$@,manila))
	oc apply -f ${OPERATOR_DIR}

.PHONY: manila_cleanup
manila_cleanup: ## deletes the operator, but does not cleanup the service resources
	$(eval $(call vars,$@,manila))
	bash scripts/operator-cleanup.sh
	${CLEANUP_DIR_CMD} ${OPERATOR_DIR}

.PHONY: manila_deploy_prep
manila_deploy_prep: export KIND=Manila
manila_deploy_prep: manila_deploy_cleanup ## prepares the CR to install the service based on the service sample file MANILA
	$(eval $(call vars,$@,manila))
	mkdir -p ${OPERATOR_BASE_DIR} ${OPERATOR_DIR} ${DEPLOY_DIR}
	pushd ${OPERATOR_BASE_DIR} && git clone ${GIT_CLONE_OPTS} $(if $(MANILA_BRANCH),-b ${MANILA_BRANCH}) ${MANILA_REPO} "${OPERATOR_NAME}-operator" && popd
	cp ${MANILA_CR} ${DEPLOY_DIR}
	bash scripts/gen-service-kustomize.sh

.PHONY: manila_deploy
manila_deploy: input manila_deploy_prep ## installs the service instance using kustomize. Runs prep step in advance. Set CINDER_REPO and CINDER_BRANCH to deploy from a custom repo.
	$(eval $(call vars,$@,manila))
	# bash scripts/operator-deploy-resources.sh

.PHONY: manila_deploy_cleanup
manila_deploy_cleanup: ## cleans up the service instance, Does not affect the operator.
	$(eval $(call vars,$@,manila))
	oc kustomize ${DEPLOY_DIR} | oc delete --ignore-not-found=true -f -
	${CLEANUP_DIR_CMD} ${OPERATOR_BASE_DIR}/manila-operator ${DEPLOY_DIR}
	oc rsh -t mariadb-openstack mysql -u root --password=${PASSWORD} -e "drop database manila;" || true

##@ TELEMETRY
.PHONY: telemetry_prep
telemetry_prep: export IMAGE=${TELEMETRY_IMG}
telemetry_prep: ## creates the files to install the operator using olm
	$(eval $(call vars,$@,telemetry))
	bash scripts/gen-olm.sh

.PHONY: telemetry
telemetry: operator_namespace telemetry_prep ## installs the operator, also runs the prep step. Set TELEMETRY_IMG for custom image.
	$(eval $(call vars,$@,telemetry))
	oc apply -f ${OPERATOR_DIR}

.PHONY: telemetry_cleanup
telemetry_cleanup: ## deletes the operator, but does not cleanup the service resources
	$(eval $(call vars,$@,telemetry))
	bash scripts/operator-cleanup.sh
	${CLEANUP_DIR_CMD} ${OPERATOR_DIR}

.PHONY: telemetry_deploy_prep
telemetry_deploy_prep: export KIND=Telemetry
telemetry_deploy_prep: export IMAGE=${CEILOMETER_CENTRAL_DEPL_IMG},${CEILOMETER_NOTIFICATION_DEPL_IMG},${SG_CORE_DEPL_IMG}
telemetry_deploy_prep: export IMAGE_PATH=centralImage,notificationImage,sgCoreImage
telemetry_deploy_prep: telemetry_deploy_cleanup ## prepares the CR to install the service based on the service sample file TELEMETRY
	$(eval $(call vars,$@,telemetry))
	mkdir -p ${OPERATOR_BASE_DIR} ${OPERATOR_DIR} ${DEPLOY_DIR}
	pushd ${OPERATOR_BASE_DIR} && git clone ${GIT_CLONE_OPTS} $(if $(TELEMETRY_BRANCH),-b ${TELEMETRY_BRANCH}) ${TELEMETRY_REPO} "${OPERATOR_NAME}-operator" && popd
	cp ${TELEMETRY_CR} ${DEPLOY_DIR}
	bash scripts/gen-service-kustomize.sh

.PHONY: telemetry_deploy
telemetry_deploy: input telemetry_deploy_prep ## installs the service instance using kustomize. Runs prep step in advance. Set TELEMETRY_REPO and TELEMETRY_BRANCH to deploy from a custom repo.
	$(eval $(call vars,$@,telemetry))
	bash scripts/operator-deploy-resources.sh

.PHONY: telemetry_deploy_cleanup
telemetry_deploy_cleanup: ## cleans up the service instance, Does not affect the operator.
	$(eval $(call vars,$@,telemetry))
	oc kustomize ${DEPLOY_DIR} | oc delete --ignore-not-found=true -f -
	${CLEANUP_DIR_CMD} ${OPERATOR_BASE_DIR}/telemetry-operator ${DEPLOY_DIR}
	rm -Rf ${OPERATOR_BASE_DIR}/ceilometer-operator ${DEPLOY_DIR}


##@ SWIFT
.PHONY: swift_prep
swift_prep: export IMAGE=${SWIFT_IMG}
swift_prep: ## creates the files to install the operator using olm
	$(eval $(call vars,$@,swift))
	bash scripts/gen-olm.sh

.PHONY: swift
swift: operator_namespace swift_prep ## installs the operator, also runs the prep step. Set SWIFT_IMG for custom image.
	$(eval $(call vars,$@,swift))
	oc apply -f ${OPERATOR_DIR}

.PHONY: swift_cleanup
swift_cleanup: ## deletes the operator, but does not cleanup the service resources
	$(eval $(call vars,$@,swift))
	bash scripts/operator-cleanup.sh
	rm -Rf ${OPERATOR_DIR}

.PHONY: swift_deploy_prep
swift_deploy_prep: export KIND=SwiftRing
swift_deploy_prep: export IMAGE=unused
swift_deploy_prep: swift_deploy_cleanup ## prepares the CR to install the service based on the service sample file SWIFTAPI
	$(eval $(call vars,$@,swift))
	mkdir -p ${OPERATOR_BASE_DIR} ${OPERATOR_DIR} ${DEPLOY_DIR}
	pushd ${OPERATOR_BASE_DIR} && git clone -b ${SWIFT_BRANCH} ${SWIFT_REPO} && popd
<<<<<<< HEAD
	cp ${SWIFT_CR} ${DEPLOY_DIR}

=======
	cp ${SWIFTRING_CR} ${DEPLOY_DIR}
	cp ${SWIFTSTORAGE_CR} ${DEPLOY_DIR}
	cp ${SWIFTPROXY_CR} ${DEPLOY_DIR}
>>>>>>> b0b3b7ac
	bash scripts/gen-service-kustomize.sh

.PHONY: swift_deploy
swift_deploy: input swift_deploy_prep ## installs the service instance using kustomize. Runs prep step in advance. Set SWIFT_REPO and SWIFT_BRANCH to deploy from a custom repo.
	$(eval $(call vars,$@,swift))
	oc kustomize ${DEPLOY_DIR} | oc apply -f -

.PHONY: swift_deploy_cleanup
swift_deploy_cleanup: ## cleans up the service instance, Does not affect the operator.
	$(eval $(call vars,$@,swift))
	oc kustomize ${DEPLOY_DIR} | oc delete --ignore-not-found=true -f -
	rm -Rf ${OPERATOR_BASE_DIR}/swift-operator ${DEPLOY_DIR}<|MERGE_RESOLUTION|>--- conflicted
+++ resolved
@@ -37,7 +37,6 @@
 OPENSTACK_IMG                ?= quay.io/openstack-k8s-operators/openstack-operator-index:latest
 OPENSTACK_REPO               ?= https://github.com/openstack-k8s-operators/openstack-operator.git
 OPENSTACK_BRANCH             ?= main
-<<<<<<< HEAD
 ifeq ($(NETWORK_ISOLATION), true)
 ifeq ($(DBSERVICE), galera)
 OPENSTACK_CTLPLANE           ?= config/samples/core_v1beta1_openstackcontrolplane_galera_network_isolation.yaml
@@ -52,9 +51,6 @@
 endif
 endif
 
-=======
-OPENSTACK_CTLPLANE           ?= $(if $(findstring true,$(NETWORK_ISOLATION)),config/samples/core_v1beta1_openstackcontrolplane_network_isolation.yaml,config/samples/core_v1beta1_openstackcontrolplane.yaml)
->>>>>>> b0b3b7ac
 OPENSTACK_CR                 ?= ${OPERATOR_BASE_DIR}/openstack-operator/${OPENSTACK_CTLPLANE}
 OPENSTACK_BUNDLE_IMG         ?= quay.io/openstack-k8s-operators/openstack-operator-bundle:latest
 OPENSTACK_STORAGE_BUNDLE_IMG ?= quay.io/openstack-k8s-operators/openstack-operator-storage-bundle:latest
@@ -67,11 +63,8 @@
 INFRA_IMG           ?= quay.io/openstack-k8s-operators/infra-operator-index:latest
 INFRA_REPO          ?= https://github.com/openstack-k8s-operators/infra-operator.git
 INFRA_BRANCH        ?= main
-<<<<<<< HEAD
-=======
 INFRA_KUTTL_CONF    ?= ${OPERATOR_BASE_DIR}/infra-operator/kuttl-test.yaml
 INFRA_KUTTL_DIR     ?= ${OPERATOR_BASE_DIR}/infra-operator/tests/kuttl/tests
->>>>>>> b0b3b7ac
 
 # DNS
 # DNS_IMG     ?= (this is unused because this is part of infra operator)
@@ -102,12 +95,9 @@
 MARIADB_IMG         ?= quay.io/openstack-k8s-operators/mariadb-operator-index:latest
 MARIADB_REPO        ?= https://github.com/openstack-k8s-operators/mariadb-operator.git
 MARIADB_BRANCH      ?= main
-<<<<<<< HEAD
 ifeq ($(DBSERVICE), galera)
 MARIADB             ?= config/samples/mariadb_v1beta1_galera.yaml
 else
-=======
->>>>>>> b0b3b7ac
 MARIADB             ?= config/samples/mariadb_v1beta1_mariadb.yaml
 endif
 MARIADB_CR          ?= ${OPERATOR_BASE_DIR}/mariadb-operator/${MARIADB}
@@ -303,17 +293,8 @@
 SWIFT_IMG        ?= quay.io/openstack-k8s-operators/swift-operator-index:latest
 SWIFT_REPO       ?= https://github.com/openstack-k8s-operators/swift-operator.git
 SWIFT_BRANCH     ?= main
-<<<<<<< HEAD
 SWIFT            ?= config/samples/swift_v1beta1_swift.yaml
 SWIFT_CR         ?= ${OPERATOR_BASE_DIR}/swift-operator/${SWIFT}
-=======
-SWIFTRING        ?= config/samples/swift_v1beta1_swiftring.yaml
-SWIFTRING_CR     ?= ${OPERATOR_BASE_DIR}/swift-operator/${SWIFTRING}
-SWIFTPROXY       ?= config/samples/swift_v1beta1_swiftproxy.yaml
-SWIFTPROXY_CR    ?= ${OPERATOR_BASE_DIR}/swift-operator/${SWIFTPROXY}
-SWIFTSTORAGE     ?= config/samples/swift_v1beta1_swiftstorage.yaml
-SWIFTSTORAGE_CR  ?= ${OPERATOR_BASE_DIR}/swift-operator/${SWIFTSTORAGE}
->>>>>>> b0b3b7ac
 
 # target vars for generic operator install info 1: target name , 2: operator name
 define vars
@@ -473,16 +454,9 @@
 openstack_cleanup: operator_namespace## deletes the operator, but does not cleanup the service resources
 	$(eval $(call vars,$@,openstack))
 	${CLEANUP_DIR_CMD} ${OPERATOR_DIR}
-<<<<<<< HEAD
 	oc delete subscription --all=true
 	oc delete csv --all=true
 	oc delete catalogsource --all=true
-=======
-	oc delete subscription openstack-storage-operators-alpha-openstack-operator-index-openstack --ignore-not-found=true
-	oc delete csv openstack-storage-operators.v0.0.1 --ignore-not-found=true
-	oc delete subscription cluster-operator-alpha-openstack-operator-index-openstack-operators --ignore-not-found=true
-	oc delete csv cluster-operator.v0.0.0 --ignore-not-found=true
->>>>>>> b0b3b7ac
 	test -d ${OPERATOR_BASE_DIR}/baremetal-operator && make crc_bmo_cleanup || true
 
 .PHONY: openstack_deploy_prep
@@ -529,12 +503,8 @@
 	mkdir -p ${OPERATOR_BASE_DIR} ${OPERATOR_DIR} ${DEPLOY_DIR}
 	pushd ${OPERATOR_BASE_DIR} && git clone ${GIT_CLONE_OPTS} $(if $(DATAPLANE_BRANCH),-b ${DATAPLANE_BRANCH}) ${DATAPLANE_REPO} "${OPERATOR_NAME}-operator" && popd
 	cp devsetup/edpm/services/* ${OPERATOR_BASE_DIR}/${OPERATOR_NAME}-operator/config/services
-<<<<<<< HEAD
 	DEPLOY_DIR=${OPERATOR_BASE_DIR}/${OPERATOR_NAME}-operator/config/services KIND=OpenStackDataPlaneService bash scripts/gen-edpm-services-kustomize.sh
 	oc kustomize ${OPERATOR_BASE_DIR}/${OPERATOR_NAME}-operator/config/services | oc apply -f -
-=======
-	oc apply -f ${OPERATOR_BASE_DIR}/${OPERATOR_NAME}-operator/config/services
->>>>>>> b0b3b7ac
 	oc apply -f devsetup/edpm/config/ansible-ee-env.yaml
 	cp ${DATAPLANE_CR} ${DEPLOY_DIR}
 	bash scripts/gen-edpm-kustomize.sh
@@ -557,22 +527,8 @@
 	oc apply -f ${DEPLOY_DIR}/network_v1beta1_dnsdata.yaml # TODO (mschuppert): register edpm nodes in DNS can be removed after full IPAM integration
 
 .PHONY: openstack_crds
-<<<<<<< HEAD
 openstack_crds: namespace openstack_deploy_prep ## installs all openstack CRDs. Useful for infrastructure dev
 	OPENSTACK_BUNDLE_IMG=${OPENSTACK_BUNDLE_IMG} OUT=${OUT} OPENSTACK_CRDS_DIR=${OPENSTACK_CRDS_DIR} OPERATOR_BASE_DIR=${OPERATOR_BASE_DIR} bash scripts/openstack-crds.sh
-=======
-openstack_crds: namespace ## installs all openstack CRDs. Useful for infrastructure dev
-	mkdir -p ${OUT}/${OPENSTACK_CRDS_DIR}
-	skopeo copy "docker://${OPENSTACK_BUNDLE_IMG}" dir:${OUT}/${OPENSTACK_CRDS_DIR}
-	for X in $$(file ${OUT}/${OPENSTACK_CRDS_DIR}/* | grep gzip | cut -f 1 -d ':'); do tar xvf $$X -C ${OUT}/${OPENSTACK_CRDS_DIR}/; done
-	for X in $$(grep -l CustomResourceDefinition ${OUT}/${OPENSTACK_CRDS_DIR}/manifests/*); do oc apply -f $$X; done
-
-.PHONY: openstack_storage_crds
-openstack_storage_crds: export OPENSTACK_BUNDLE_IMG=${OPENSTACK_STORAGE_BUNDLE_IMG}
-openstack_storage_crds: export OPENSTACK_CRDS_DIR=openstack_storage_crds
-openstack_storage_crds: namespace ## installs storage openstack CRDs. Useful for infrastructure dev
-	make openstack_crds
->>>>>>> b0b3b7ac
 
 ##@ INFRA
 .PHONY: infra_prep
@@ -1125,11 +1081,7 @@
 	kubectl-kuttl test --config ${CINDER_KUTTL_CONF} ${CINDER_KUTTL_DIR}
 
 .PHONY: cinder_kuttl
-<<<<<<< HEAD
 cinder_kuttl: input openstack_crds deploy_cleanup mariadb mariadb_deploy rabbitmq rabbitmq_deploy keystone_deploy_prep keystone keystone_deploy cinder_deploy_prep cinder infra mariadb_deploy_validate ## runs kuttl tests for the cinder operator. Installs openstack crds and cinder operators and cleans up previous deployments before running the tests and, add cleanup after running the tests.
-=======
-cinder_kuttl: input openstack_crds openstack_storage_crds deploy_cleanup mariadb mariadb_deploy rabbitmq rabbitmq_deploy keystone_deploy_prep keystone keystone_deploy cinder_deploy_prep cinder infra mariadb_deploy_validate ## runs kuttl tests for the cinder operator. Installs openstack crds and cinder operators and cleans up previous deployments before running the tests and, add cleanup after running the tests.
->>>>>>> b0b3b7ac
 	make cinder_kuttl_run
 	make infra_cleanup
 	make rabbitmq_deploy_cleanup
@@ -1186,8 +1138,6 @@
 	make deploy_cleanup
 	make ovn_cleanup
 
-<<<<<<< HEAD
-=======
 .PHONY: infra_kuttl_run
 infra_kuttl_run: ## runs kuttl tests for the infra operator, assumes that everything needed for running the test was deployed beforehand.
 	kubectl-kuttl test --config ${INFRA_KUTTL_CONF} ${INFRA_KUTTL_DIR}
@@ -1201,7 +1151,6 @@
 	make keystone_cleanup
 	make mariadb_cleanup
 
->>>>>>> b0b3b7ac
 .PHONY: ironic_kuttl_run
 ironic_kuttl_run: ## runs kuttl tests for the ironic operator, assumes that everything needed for running the test was deployed beforehand.
 	kubectl-kuttl test --config ${IRONIC_KUTTL_CONF} ${IRONIC_KUTTL_DIR}
@@ -1278,12 +1227,8 @@
 	devsetup/scripts/gen-ansibleee-ssh-key.sh
 
 .PHONY: dataplane_kuttl
-<<<<<<< HEAD
 # dataplane must come before dataplane_kuttl_prep since dataplane creates the CRDs
 dataplane_kuttl: input openstack_crds dataplane dataplane_kuttl_prep ansibleee ## runs kuttl tests for the openstack-dataplane operator. Installs openstack crds and openstack-dataplane operator and cleans up previous deployments before running the tests and, add cleanup after running the tests.
-=======
-dataplane_kuttl: input openstack_crds dataplane_kuttl_prep dataplane ansibleee ## runs kuttl tests for the openstack-dataplane operator. Installs openstack crds and openstack-dataplane operator and cleans up previous deployments before running the tests and, add cleanup after running the tests.
->>>>>>> b0b3b7ac
 	$(eval $(call vars,$@,dataplane))
 	make wait
 	make dataplane_kuttl_run
@@ -1295,11 +1240,7 @@
 	kubectl-kuttl test --config ${GLANCE_KUTTL_CONF} ${GLANCE_KUTTL_DIR}
 
 .PHONY: glance_kuttl
-<<<<<<< HEAD
 glance_kuttl: input openstack_crds deploy_cleanup mariadb mariadb_deploy keystone keystone_deploy glance_deploy_prep glance ## runs kuttl tests for the glance operator. Installs openstack and openstack-storage crds, mariadb, keystone and glance operators and cleans up previous deployments before running the tests and, add cleanup after running the tests.
-=======
-glance_kuttl: input openstack_crds openstack_storage_crds deploy_cleanup mariadb mariadb_deploy keystone keystone_deploy glance_deploy_prep glance ## runs kuttl tests for the glance operator. Installs openstack and openstack-storage crds, mariadb, keystone and glance operators and cleans up previous deployments before running the tests and, add cleanup after running the tests.
->>>>>>> b0b3b7ac
 	$(eval $(call vars,$@,glance))
 	make wait
 	make glance_kuttl_run
@@ -1311,11 +1252,7 @@
 	kubectl-kuttl test --config ${HORIZON_KUTTL_CONF} ${HORIZON_KUTTL_DIR}
 
 .PHONY: horizon_kuttl
-<<<<<<< HEAD
 horizon_kuttl: input openstack_crds deploy_cleanup mariadb mariadb_deploy keystone keystone_deploy infra horizon_deploy_prep horizon ## runs kuttl tests for the horizon operator. Installs openstack and openstack-storage crds, mariadb, keystone and horizon operators and cleans up previous deployments before running the tests and, add cleanup after running the tests.
-=======
-horizon_kuttl: input openstack_crds openstack_storage_crds deploy_cleanup mariadb mariadb_deploy keystone keystone_deploy infra horizon_deploy_prep horizon ## runs kuttl tests for the horizon operator. Installs openstack and openstack-storage crds, mariadb, keystone and horizon operators and cleans up previous deployments before running the tests and, add cleanup after running the tests.
->>>>>>> b0b3b7ac
 	$(eval $(call vars,$@,horizon))
 	make wait
 	make horizon_kuttl_run
@@ -1323,7 +1260,6 @@
 	make cleanup
 	make infra_cleanup
 
-<<<<<<< HEAD
 .PHONY: openstack_kuttl_run
 openstack_kuttl_run: ## runs kuttl tests for the openstack operator, assumes that everything needed for running the test was deployed beforehand.
 	kubectl-kuttl test --config ${OPENSTACK_KUTTL_CONF} ${OPENSTACK_KUTTL_DIR}
@@ -1337,8 +1273,6 @@
 	make openstack_deploy_cleanup
 	make openstack_cleanup
 
-=======
->>>>>>> b0b3b7ac
 ##@ HORIZON
 .PHONY: horizon_prep
 horizon_prep: export IMAGE=${HORIZON_IMG}
@@ -1688,14 +1622,8 @@
 	$(eval $(call vars,$@,swift))
 	mkdir -p ${OPERATOR_BASE_DIR} ${OPERATOR_DIR} ${DEPLOY_DIR}
 	pushd ${OPERATOR_BASE_DIR} && git clone -b ${SWIFT_BRANCH} ${SWIFT_REPO} && popd
-<<<<<<< HEAD
 	cp ${SWIFT_CR} ${DEPLOY_DIR}
 
-=======
-	cp ${SWIFTRING_CR} ${DEPLOY_DIR}
-	cp ${SWIFTSTORAGE_CR} ${DEPLOY_DIR}
-	cp ${SWIFTPROXY_CR} ${DEPLOY_DIR}
->>>>>>> b0b3b7ac
 	bash scripts/gen-service-kustomize.sh
 
 .PHONY: swift_deploy
